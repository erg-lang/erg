//! defines common traits used in the compiler.
//!
//! コンパイラ等で汎用的に使われるトレイトを定義する
use std::io::{stdout, BufWriter, Write};
use std::mem;
use std::process;
use std::slice::{Iter, IterMut};
use std::vec::IntoIter;

use crate::color::{GREEN, RESET};
use crate::config::{ErgConfig, Input};
use crate::error::{ErrorDisplay, Location, MultiErrorDisplay};
use crate::ty::Type;
use crate::Str;
use crate::{addr_eq, chomp, log, switch_unreachable};

pub trait Stream<T>: Sized {
    fn payload(self) -> Vec<T>;
    fn ref_payload(&self) -> &Vec<T>;
    fn ref_mut_payload(&mut self) -> &mut Vec<T>;

    #[inline]
    fn clear(&mut self) {
        self.ref_mut_payload().clear();
    }

    #[inline]
    fn len(&self) -> usize {
        self.ref_payload().len()
    }

    fn size(&self) -> usize {
        std::mem::size_of::<Vec<T>>() + std::mem::size_of::<T>() * self.ref_payload().capacity()
    }

    #[inline]
    fn is_empty(&self) -> bool {
        self.ref_payload().is_empty()
    }

    #[inline]
    fn insert(&mut self, idx: usize, elem: T) {
        self.ref_mut_payload().insert(idx, elem);
    }

    #[inline]
    fn remove(&mut self, idx: usize) -> T {
        self.ref_mut_payload().remove(idx)
    }

    #[inline]
    fn push(&mut self, elem: T) {
        self.ref_mut_payload().push(elem);
    }

    fn append<S: Stream<T>>(&mut self, s: &mut S) {
        self.ref_mut_payload().append(s.ref_mut_payload());
    }

    #[inline]
    fn pop(&mut self) -> Option<T> {
        self.ref_mut_payload().pop()
    }

    fn lpop(&mut self) -> Option<T> {
        let len = self.len();
        if len == 0 {
            None
        } else {
            Some(self.ref_mut_payload().remove(0))
        }
    }

    #[inline]
    fn get(&self, idx: usize) -> Option<&T> {
        self.ref_payload().get(idx)
    }

    #[inline]
    fn get_mut(&mut self, idx: usize) -> Option<&mut T> {
        self.ref_mut_payload().get_mut(idx)
    }

    #[inline]
    fn first(&self) -> Option<&T> {
        self.ref_payload().first()
    }

    #[inline]
    fn first_mut(&mut self) -> Option<&mut T> {
        self.ref_mut_payload().first_mut()
    }

    #[inline]
    fn last(&self) -> Option<&T> {
        self.ref_payload().last()
    }

    #[inline]
    fn last_mut(&mut self) -> Option<&mut T> {
        self.ref_mut_payload().last_mut()
    }

    #[inline]
    fn iter(&self) -> Iter<'_, T> {
        self.ref_payload().iter()
    }

    #[inline]
    fn iter_mut(&mut self) -> IterMut<'_, T> {
        self.ref_mut_payload().iter_mut()
    }

    #[inline]
    fn into_iter(self) -> IntoIter<T> {
        self.payload().into_iter()
    }

    #[inline]
    fn take_all(&mut self) -> Vec<T> {
        self.ref_mut_payload().drain(..).collect()
    }
}

#[macro_export]
macro_rules! impl_displayable_stream_for_wrapper {
    ($Strc: ident, $Inner: ident) => {
        impl $Strc {
            pub const fn new(v: Vec<$Inner>) -> $Strc {
                $Strc(v)
            }
            #[inline]
            pub fn empty() -> $Strc {
                $Strc(Vec::with_capacity(20))
            }
        }

        impl From<Vec<$Inner>> for $Strc {
            #[inline]
            fn from(errs: Vec<$Inner>) -> Self {
                Self(errs)
            }
        }

        impl std::fmt::Display for $Strc {
            fn fmt(&self, f: &mut std::fmt::Formatter<'_>) -> fmt::Result {
                write!(
                    f,
                    "[{}]",
                    erg_common::fmt_iter(self.iter()).replace("\n", "\\n")
                )
            }
        }

        impl Default for $Strc {
            #[inline]
            fn default() -> Self {
                Self::empty()
            }
        }

        impl std::ops::Index<usize> for $Strc {
            type Output = $Inner;
            fn index(&self, idx: usize) -> &Self::Output {
                erg_common::traits::Stream::get(self, idx).unwrap()
            }
        }

        impl erg_common::traits::Stream<$Inner> for $Strc {
            #[inline]
            fn payload(self) -> Vec<$Inner> {
                self.0
            }
            #[inline]
            fn ref_payload(&self) -> &Vec<$Inner> {
                &self.0
            }
            #[inline]
            fn ref_mut_payload(&mut self) -> &mut Vec<$Inner> {
                &mut self.0
            }
        }
    };
}

#[macro_export]
macro_rules! impl_stream_for_wrapper {
    ($Strc: ident, $Inner: ident) => {
        impl $Strc {
            pub const fn new(v: Vec<$Inner>) -> $Strc {
                $Strc(v)
            }
            pub const fn empty() -> $Strc {
                $Strc(Vec::new())
            }
            #[inline]
            pub fn with_capacity(capacity: usize) -> $Strc {
                $Strc(Vec::with_capacity(capacity))
            }
        }

        impl Default for $Strc {
            #[inline]
            fn default() -> $Strc {
                $Strc::with_capacity(0)
            }
        }

        impl std::ops::Index<usize> for $Strc {
            type Output = $Inner;
            fn index(&self, idx: usize) -> &Self::Output {
                erg_common::traits::Stream::get(self, idx).unwrap()
            }
        }

        impl erg_common::traits::Stream<$Inner> for $Strc {
            #[inline]
            fn payload(self) -> Vec<$Inner> {
                self.0
            }
            #[inline]
            fn ref_payload(&self) -> &Vec<$Inner> {
                &self.0
            }
            #[inline]
            fn ref_mut_payload(&mut self) -> &mut Vec<$Inner> {
                &mut self.0
            }
        }
    };
}

#[macro_export]
macro_rules! impl_stream {
    ($Strc: ident, $Inner: ident, $field: ident) => {
        impl erg_common::traits::Stream<$Inner> for $Strc {
            #[inline]
            fn payload(self) -> Vec<$Inner> {
                self.$field
            }
            #[inline]
            fn ref_payload(&self) -> &Vec<$Inner> {
                &self.$field
            }
            #[inline]
            fn ref_mut_payload(&mut self) -> &mut Vec<$Inner> {
                &mut self.$field
            }
        }

        impl std::ops::Index<usize> for $Strc {
            type Output = $Inner;
            fn index(&self, idx: usize) -> &Self::Output {
                erg_common::traits::Stream::get(self, idx).unwrap()
            }
        }
    };
}

pub trait ImmutableStream<T>: Sized {
    fn ref_payload(&self) -> &[T];
    fn capacity(&self) -> usize;

    #[inline]
    fn len(&self) -> usize {
        self.ref_payload().len()
    }

    fn size(&self) -> usize {
        std::mem::size_of::<Vec<T>>() + std::mem::size_of::<T>() * self.capacity()
    }

    #[inline]
    fn is_empty(&self) -> bool {
        self.ref_payload().is_empty()
    }

    #[inline]
    fn get(&self, idx: usize) -> Option<&T> {
        self.ref_payload().get(idx)
    }

    #[inline]
    fn first(&self) -> Option<&T> {
        self.ref_payload().first()
    }

    #[inline]
    fn last(&self) -> Option<&T> {
        self.ref_payload().last()
    }

    #[inline]
    fn iter(&self) -> Iter<'_, T> {
        self.ref_payload().iter()
    }
}

// for Runnable::run
fn expect_block(src: &str) -> bool {
    src.ends_with(&['=', ':']) || src.ends_with("->") || src.ends_with("=>")
}

/// This trait implements REPL (Read-Eval-Print-Loop) automatically
/// The `exec` method is called for file input, etc.
pub trait Runnable: Sized {
    type Err: ErrorDisplay;
    type Errs: MultiErrorDisplay<Self::Err>;
    fn new(cfg: ErgConfig) -> Self;
    fn input(&self) -> &Input;
    fn start_message(&self) -> String;
    fn finish(&mut self); // called when the :exit command is received.
    fn clear(&mut self);
    fn eval(&mut self, src: Str) -> Result<String, Self::Errs>;
<<<<<<< HEAD
    fn exec(&mut self, src: Str) -> Result<String, Self::Errs>;
=======
    fn exec(&mut self) -> Result<(), Self::Errs>;
>>>>>>> 9e53f983

    fn ps1(&self) -> String {
        ">>> ".to_string()
    } // TODO: &str (VMのせいで参照をとれない)
    fn ps2(&self) -> String {
        "... ".to_string()
    }

    #[inline]
    fn quit(&self, code: i32) {
        process::exit(code);
    }

    fn run(cfg: ErgConfig) {
        let mut instance = Self::new(cfg);
        let res = match instance.input() {
            Input::File(_) | Input::Pipe(_) | Input::Str(_) => {
<<<<<<< HEAD
                match instance.exec(instance.input().read()) {
                    Ok(s) => {
                        println!("{s}");
                        Ok(())
                    }
                    Err(e) => Err(e),
                }
=======
                instance.exec()
>>>>>>> 9e53f983
            }
            Input::REPL => {
                let output = stdout();
                let mut output = BufWriter::new(output.lock());
                log!(f output, "{GREEN}[DEBUG] The REPL has started.{RESET}\n");
                output
                    .write_all(instance.start_message().as_bytes())
                    .unwrap();
                output.write_all(instance.ps1().as_bytes()).unwrap();
                output.flush().unwrap();
                let mut lines = String::new();
                loop {
                    let line = chomp(&instance.input().read());
                    if &line[..] == ":quit" || &line[..] == ":exit" {
                        instance.finish();
                        log!(f output, "{GREEN}[DEBUG] The REPL has finished successfully.{RESET}\n");
                        process::exit(0);
                    }
                    lines.push_str(&line);
                    if expect_block(&line) || line.starts_with(' ') {
                        lines += "\n";
                        output.write_all(instance.ps2().as_bytes()).unwrap();
                        output.flush().unwrap();
                        continue;
                    }
                    match instance.eval(mem::take(&mut lines).into()) {
                        Ok(out) => {
                            output.write_all((out + "\n").as_bytes()).unwrap();
                            output.flush().unwrap();
                        }
                        Err(e) => {
                            e.fmt_all_stderr();
                        }
                    }
                    output.write_all(instance.ps1().as_bytes()).unwrap();
                    output.flush().unwrap();
                    instance.clear();
                }
            }
            Input::Dummy => switch_unreachable!(),
        };
        if let Err(e) = res {
            e.fmt_all_stderr();
            std::process::exit(1);
        }
    }
}

pub trait Locational {
    fn loc(&self) -> Location;

    fn ln_begin(&self) -> Option<usize> {
        match self.loc() {
            Location::RangePair { ln_begin, .. }
            | Location::Range { ln_begin, .. }
            | Location::LineRange(ln_begin, _) => Some(ln_begin),
            Location::Line(lineno) => Some(lineno),
            Location::Unknown => None,
        }
    }

    fn ln_end(&self) -> Option<usize> {
        match self.loc() {
            Location::RangePair { ln_end, .. }
            | Location::Range { ln_end, .. }
            | Location::LineRange(_, ln_end) => Some(ln_end),
            Location::Line(lineno) => Some(lineno),
            Location::Unknown => None,
        }
    }

    fn col_begin(&self) -> Option<usize> {
        match self.loc() {
            Location::Range { col_begin, .. } => Some(col_begin),
            _ => None,
        }
    }

    fn col_end(&self) -> Option<usize> {
        match self.loc() {
            Location::Range { col_end, .. } => Some(col_end),
            _ => None,
        }
    }
}

#[macro_export]
macro_rules! impl_locational_for_enum {
    ($Enum: ident; $($Variant: ident $(,)?)*) => {
        impl erg_common::traits::Locational for $Enum {
            fn loc(&self) -> erg_common::error::Location {
                match self {
                    $($Enum::$Variant(v) => v.loc(),)*
                }
            }
        }
    }
}

#[macro_export]
macro_rules! impl_locational {
    ($T: ty, $begin: ident, $end: ident) => {
        impl Locational for $T {
            fn loc(&self) -> Location {
                match (
                    self.$begin.ln_begin(),
                    self.$begin.col_begin(),
                    self.$end.ln_end(),
                    self.$end.col_end(),
                ) {
                    (Some(lb), Some(cb), Some(le), Some(ce)) => Location::range(lb, cb, le, ce),
                    (Some(lb), _, Some(le), _) => Location::LineRange(lb, le),
                    (Some(l), _, _, _) | (_, _, Some(l), _) => Location::Line(l),
                    _ => Location::Unknown,
                }
            }
        }
    };
}

pub trait NestedDisplay {
    fn fmt_nest(&self, f: &mut std::fmt::Formatter<'_>, level: usize) -> std::fmt::Result;
}

/// `impl<T: NestedDisplay> Display for T NestedDisplay`はorphan-ruleに違反するので個別定義する
#[macro_export]
macro_rules! impl_display_from_nested {
    ($T: ty) => {
        impl std::fmt::Display for $T {
            fn fmt(&self, f: &mut std::fmt::Formatter<'_>) -> std::fmt::Result {
                self.fmt_nest(f, 0)
            }
        }
    };
}

#[macro_export]
macro_rules! impl_nested_display_for_enum {
    ($Enum: ident; $($Variant: ident $(,)?)*) => {
        impl NestedDisplay for $Enum {
            fn fmt_nest(&self, f: &mut fmt::Formatter<'_>, level: usize) -> fmt::Result {
                write!(f, "{}", "    ".repeat(level))?;
                match self {
                    $($Enum::$Variant(v) => v.fmt_nest(f, level),)*
                }
            }
        }
    }
}

/// cloneのコストがあるためなるべく.ref_tを使うようにすること
/// いくつかの構造体は直接Typeを保持していないので、その場合は.tを使う
#[allow(unused_variables)]
pub trait HasType {
    fn ref_t(&self) -> &Type;
    // 関数呼び出しの場合、.ref_t()は戻り値を返し、signature_t()は関数全体の型を返す
    fn signature_t(&self) -> Option<&Type>;
    // 最後にHIR全体の型変数を消すために使う
    fn ref_mut_t(&mut self) -> &mut Type;
    fn signature_mut_t(&mut self) -> Option<&mut Type>;
    #[inline]
    fn t(&self) -> Type {
        self.ref_t().clone()
    }
    #[inline]
    fn inner_ts(&self) -> Vec<Type> {
        self.ref_t().inner_ts()
    }
    #[inline]
    fn lhs_t(&self) -> &Type {
        &self.ref_t().non_default_params().unwrap()[0].ty
    }
    #[inline]
    fn rhs_t(&self) -> &Type {
        &self.ref_t().non_default_params().unwrap()[1].ty
    }
}

#[macro_export]
macro_rules! impl_t {
    ($T: ty, $t: ident) => {
        impl erg_common::traits::HasType for $T {
            #[inline]
            fn ref_t(&self) -> &common::ty::Type {
                &common::ty::Type::$t
            }
        }
    };
}

/// Pythonではis演算子に相当
pub trait AddrEq {
    #[inline]
    fn addr_eq(&self, other: &Self) -> bool {
        addr_eq!(self, other)
    }
}

pub trait __Str__ {
    fn __str__(&self) -> String;
}<|MERGE_RESOLUTION|>--- conflicted
+++ resolved
@@ -312,11 +312,7 @@
     fn finish(&mut self); // called when the :exit command is received.
     fn clear(&mut self);
     fn eval(&mut self, src: Str) -> Result<String, Self::Errs>;
-<<<<<<< HEAD
-    fn exec(&mut self, src: Str) -> Result<String, Self::Errs>;
-=======
     fn exec(&mut self) -> Result<(), Self::Errs>;
->>>>>>> 9e53f983
 
     fn ps1(&self) -> String {
         ">>> ".to_string()
@@ -334,17 +330,7 @@
         let mut instance = Self::new(cfg);
         let res = match instance.input() {
             Input::File(_) | Input::Pipe(_) | Input::Str(_) => {
-<<<<<<< HEAD
-                match instance.exec(instance.input().read()) {
-                    Ok(s) => {
-                        println!("{s}");
-                        Ok(())
-                    }
-                    Err(e) => Err(e),
-                }
-=======
                 instance.exec()
->>>>>>> 9e53f983
             }
             Input::REPL => {
                 let output = stdout();
