//! provides common components for error handling.
//!
//! エラー処理に関する汎用的なコンポーネントを提供する
use std::cmp;
use std::fmt;
use std::io::{stderr, BufWriter, Write as _};

use crate::config::Input;
use crate::style::Attribute;
use crate::style::Characters;
use crate::style::Color;
use crate::style::StyledStr;
use crate::style::StyledString;
use crate::style::StyledStrings;
use crate::style::Theme;
use crate::style::THEME;
use crate::traits::{Locational, Stream};
use crate::{impl_display_from_debug, switch_lang};

/// ErrorKindと言っているが、ErrorだけでなくWarning, Exceptionも含まれる
/// Numbering of this is not specifically related to ErrFmt.errno().
#[derive(Debug, Clone, Copy, PartialEq, Eq, Hash)]
#[repr(u8)]
pub enum ErrorKind {
    /* compile errors */
    AssignError = 0,
    AttributeError = 1,
    BytecodeError = 2,
    CompilerSystemError = 3,
    EnvironmentError = 4,
    FeatureError = 5,
    ImportError = 6,
    IndentationError = 7,
    NameError = 8,
    NotImplementedError = 9,
    PatternError = 10,
    SyntaxError = 11,
    TabError = 12,
    TypeError = 13,
    UnboundLocalError = 14,
    PurityError = 15,
    HasEffect = 16,
    MoveError = 17,
    NotConstExpr = 18,
    InheritanceError = 19,
    VisibilityError = 20,
    MethodError = 21,
    DummyError = 22,
    /* compile warnings */
    AttributeWarning = 60,
    CastWarning = 61,
    DeprecationWarning = 62,
    FutureWarning = 63,
    ImportWarning = 64,
    PendingDeprecationWarning = 65,
    SyntaxWarning = 66,
    TypeWarning = 67,
    NameWarning = 68,
    UnusedWarning = 69,
    Warning = 70,
    /* runtime errors */
    ArithmeticError = 100,
    AssertionError = 101,
    BlockingIOError = 102,
    BrokenPipeError = 103,
    BufferError = 104,
    ChildProcessError = 105,
    ConnectionAbortedError = 106,
    ConnectionError = 107,
    ConnectionRefusedError = 108,
    ConnectionResetError = 109,
    EOFError = 110,
    FileExistsError = 111,
    FileNotFoundError = 112,
    IndexError = 113,
    InterruptedError = 114,
    IoError = 115,
    IsADirectoryError = 116,
    KeyError = 117,
    LookupError = 118,
    MemoryError = 119,
    ModuleNotFoundError = 120,
    NotADirectoryError = 121,
    OSError = 122,
    OverflowError = 123,
    PermissionError = 124,
    ProcessLookupError = 125,
    RecursionError = 126,
    ReferenceError = 127,
    RuntimeAttributeError = 128,
    RuntimeError = 129,
    RuntimeTypeError = 130,
    RuntimeUnicodeError = 131,
    TimeoutError = 132,
    UnicodeError = 133,
    UserError = 134,
    ValueError = 135,
    VMSystemError = 136,
    WindowsError = 137,
    ZeroDivisionError = 138,
    /* runtime warnings */
    BytesWarning = 180,
    ResourceWarning = 181,
    RuntimeWarning = 182,
    UnicodeWarning = 183,
    UserWarning = 184,
    /* exceptions */
    BaseException = 200,
    Exception = 201,
    GeneratorExit = 202,
    KeyboardInterrupt = 203,
    StopAsyncIteration = 204,
    StopIteration = 205,
    SystemExit = 206,
    UserException = 207,
}

use ErrorKind::*;

impl_display_from_debug!(ErrorKind);

impl ErrorKind {
    pub fn is_warning(&self) -> bool {
        (60..=100).contains(&(*self as u8)) || (180..=200).contains(&(*self as u8))
    }

    pub fn is_error(&self) -> bool {
        (0..=59).contains(&(*self as u8)) || (100..=179).contains(&(*self as u8))
    }

    pub fn is_exception(&self) -> bool {
        (200..=255).contains(&(*self as u8))
    }
}

impl From<&str> for ErrorKind {
    fn from(s: &str) -> ErrorKind {
        match s {
            "AssignError" => Self::AssignError,
            "AttributeError" => Self::AttributeError,
            "BytecodeError" => Self::BytecodeError,
            "CompilerSystemError" => Self::CompilerSystemError,
            "EnvironmentError" => Self::EnvironmentError,
            "FeatureError" => Self::FeatureError,
            "ImportError" => Self::ImportError,
            "IndentationError" => Self::IndentationError,
            "NameError" => Self::NameError,
            "NotImplementedError" => Self::NotImplementedError,
            "PatternError" => Self::PatternError,
            "SyntaxError" => Self::SyntaxError,
            "TabError" => Self::TabError,
            "TypeError" => Self::TypeError,
            "UnboundLocalError" => Self::UnboundLocalError,
            "HasEffect" => Self::HasEffect,
            "PurityError" => Self::PurityError,
            "MoveError" => Self::MoveError,
            "AttributeWarning" => Self::AttributeWarning,
            "CastWarning" => Self::CastWarning,
            "DeprecationWarning" => Self::DeprecationWarning,
            "FutureWarning" => Self::FutureWarning,
            "ImportWarning" => Self::ImportWarning,
            "PendingDeprecationWarning" => Self::PendingDeprecationWarning,
            "SyntaxWarning" => Self::SyntaxWarning,
            "TypeWarning" => Self::TypeWarning,
            "NameWarning" => Self::NameWarning,
            "UnusedWarning" => Self::UnusedWarning,
            "Warning" => Self::Warning,
            "ArithmeticError" => Self::ArithmeticError,
            "AssertionError" => Self::AssertionError,
            "BlockingIOError" => Self::BlockingIOError,
            "BrokenPipeError" => Self::BrokenPipeError,
            "BufferError" => Self::BufferError,
            "ChildProcessError" => Self::ChildProcessError,
            "ConnectionAbortedError" => Self::ConnectionAbortedError,
            "ConnectionError" => Self::ConnectionError,
            "ConnectionRefusedError" => Self::ConnectionRefusedError,
            "ConnectionResetError" => Self::ConnectionResetError,
            "EOFError" => Self::EOFError,
            "FileExistsError" => Self::FileExistsError,
            "FileNotFoundError" => Self::FileNotFoundError,
            "IndexError" => Self::IndexError,
            "InterruptedError" => Self::InterruptedError,
            "IoError" => Self::IoError,
            "IsADirectoryError" => Self::IsADirectoryError,
            "KeyError" => Self::KeyError,
            "LookupError" => Self::LookupError,
            "MemoryError" => Self::MemoryError,
            "ModuleNotFoundError" => Self::ModuleNotFoundError,
            "NotADirectoryError" => Self::NotADirectoryError,
            "OSError" => Self::OSError,
            "OverflowError" => Self::OverflowError,
            "PermissionError" => Self::PermissionError,
            "ProcessLookupError" => Self::ProcessLookupError,
            "RecursionError" => Self::RecursionError,
            "ReferenceError" => Self::ReferenceError,
            "RuntimeAttributeError" => Self::RuntimeAttributeError,
            "RuntimeError" => Self::RuntimeError,
            "RuntimeTypeError" => Self::RuntimeTypeError,
            "RuntimeUnicodeError" => Self::RuntimeUnicodeError,
            "TimeoutError" => Self::TimeoutError,
            "UnicodeError" => Self::UnicodeError,
            "UserError" => Self::UserError,
            "ValueError" => Self::ValueError,
            "VMSystemError" => Self::VMSystemError,
            "WindowsError" => Self::WindowsError,
            "ZeroDivisionError" => Self::ZeroDivisionError,
            "BytesWarning" => Self::BytesWarning,
            "ResourceWarning" => Self::ResourceWarning,
            "RuntimeWarning" => Self::RuntimeWarning,
            "UnicodeWarning" => Self::UnicodeWarning,
            "UserWarning" => Self::UserWarning,
            "BaseException" => Self::BaseException,
            "Exception" => Self::Exception,
            "GeneratorExit" => Self::GeneratorExit,
            "KeyboardInterrupt" => Self::KeyboardInterrupt,
            "StopAsyncIteration" => Self::StopAsyncIteration,
            "StopIteration" => Self::StopIteration,
            "SystemExit" => Self::SystemExit,
            "UserException" => Self::UserException,
            _ => Self::UserError,
        }
    }
}

///
/// Points the location (of an error) in a code.
/// The beginning and end of each row and column where the error occurred.
/// Basically, the beginning and end of each row and column where the error occurred is kept.
///
#[derive(Debug, Clone, Copy, PartialEq, Eq, Hash, Default)]
pub enum Location {
    ///
    /// Location used for basic errors
    /// ```erg
    /// // erg
    /// a = 1
    /// a = 2
    /// // Value assigned to the structure
    /// Location::Range {
    ///    ln_begin: 2,
    ///    col_begin: 0,
    ///    ln_end: 2,
    ///    col_end: 1,
    /// }
    /// ```
    ///
    Range {
        ln_begin: usize,
        col_begin: usize,
        ln_end: usize,
        col_end: usize,
    },
    /// Used for loss of location information when desugared.
    /// If there are guaranteed to be multiple rows
    LineRange(usize, usize),
    /// Used when Location information is lost when desugared
    /// If it is guaranteed to be a single line
    Line(usize),
    /// Used by default in case of loss of Location information
    #[default]
    Unknown,
}

impl Location {
    pub fn concat<L: Locational, R: Locational>(l: &L, r: &R) -> Self {
        match (l.ln_begin(), l.col_begin(), r.ln_end(), r.col_end()) {
            (Some(lb), Some(cb), Some(le), Some(ce)) => Self::range(lb, cb, le, ce),
            (Some(lb), _, Some(le), _) => Self::LineRange(lb, le),
            (Some(l), _, _, _) | (_, _, Some(l), _) => Self::Line(l),
            _ => Self::Unknown,
        }
    }

    pub const fn range(ln_begin: usize, col_begin: usize, ln_end: usize, col_end: usize) -> Self {
        Self::Range {
            ln_begin,
            col_begin,
            ln_end,
            col_end,
        }
    }

    pub const fn ln_begin(&self) -> Option<usize> {
        match self {
            Self::Range { ln_begin, .. } | Self::LineRange(ln_begin, _) | Self::Line(ln_begin) => {
                Some(*ln_begin)
            }
            Self::Unknown => None,
        }
    }

    pub const fn ln_end(&self) -> Option<usize> {
        match self {
            Self::Range { ln_end, .. } | Self::LineRange(ln_end, _) | Self::Line(ln_end) => {
                Some(*ln_end)
            }
            Self::Unknown => None,
        }
    }

    pub const fn col_begin(&self) -> Option<usize> {
        match self {
            Self::Range { col_begin, .. } => Some(*col_begin),
            _ => None,
        }
    }

    pub const fn col_end(&self) -> Option<usize> {
        match self {
            Self::Range { col_end, .. } => Some(*col_end),
            _ => None,
        }
    }
}

<<<<<<< HEAD
=======
/// In Erg, common parts used by error.
/// Must be wrap when to use.
#[derive(Debug, Clone, PartialEq, Eq, Hash)]
pub struct ErrorCore {
    pub errno: usize,
    pub kind: ErrorKind,
    pub loc: Location,
    pub desc: String,
    pub hint: Option<String>,
}

impl ErrorCore {
    pub fn new<S: Into<String>>(
        errno: usize,
        kind: ErrorKind,
        loc: Location,
        desc: S,
        hint: Option<String>,
    ) -> Self {
        Self {
            errno,
            kind,
            loc,
            desc: desc.into(),
            hint,
        }
    }

    pub fn dummy(errno: usize) -> Self {
        Self::new(
            errno,
            DummyError,
            Location::Line(errno as usize),
            "<dummy>",
            None,
        )
    }

    pub fn unreachable(fn_name: &str, line: u32) -> Self {
        Self::bug(line as usize, Location::Line(line as usize), fn_name, line)
    }

    pub fn bug(errno: usize, loc: Location, fn_name: &str, line: u32) -> Self {
        const URL: StyledStr = StyledStr::new(
            "https://github.com/erg-lang/erg",
            Some(Color::White),
            Some(Attribute::Underline),
        );

        Self::new(
            errno,
            CompilerSystemError,
            loc,
            switch_lang!(
                "japanese" => format!("これはErgのバグです、開発者に報告して下さい({URL})\n{fn_name}:{line}より発生"),
                "simplified_chinese" => format!("这是Erg的bug，请报告给{URL}\n原因来自: {fn_name}:{line}"),
                "traditional_chinese" => format!("这是Erg的bug，请报告给{URL}\n原因来自: {fn_name}:{line}"),
                "english" => format!("this is a bug of Erg, please report it to {URL}\ncaused from: {fn_name}:{line}"),
            ),
            None,
        )
    }
}

>>>>>>> 81bea3bc
#[allow(clippy::too_many_arguments)]
fn format_context<E: ErrorDisplay + ?Sized>(
    e: &E,
    ln_begin: usize,
    ln_end: usize,
    col_begin: usize,
    col_end: usize,
    err_color: Color,
    gutter_color: Color,
    // for formatting points
    chars: &Characters,
    // kinds of error for specify the color
    mark: char,
    sub_msg: &[AtomicStr],
    hint: Option<&AtomicStr>,
) -> String {
    let mark = mark.to_string();
    let codes = if e.input().is_repl() {
        vec![e.input().reread()]
    } else {
        e.input().reread_lines(ln_begin, ln_end)
    };
    let mut context = StyledStrings::default();
    let final_step = ln_end - ln_begin;
    let max_digit = ln_end.to_string().len();
    let (vbreak, vbar) = chars.gutters();
    let offset = format!("{} {} ", &" ".repeat(max_digit), vbreak);
    for (i, lineno) in (ln_begin..=ln_end).enumerate() {
        context.push_str_with_color(
            &format!("{:<max_digit$} {vbar} ", lineno, vbar = vbar),
            gutter_color,
        );
        context.push_str(&codes[i]);
        context.push_str("\n");
        context.push_str_with_color(&offset, gutter_color);
        if i == 0 && i == final_step {
            context.push_str(&" ".repeat(col_begin));
            context.push_str_with_color(
                &mark.repeat(cmp::max(1, col_end.saturating_sub(col_begin))),
                err_color,
            );
        } else if i == 0 {
            context.push_str(&" ".repeat(col_begin));
            context.push_str_with_color(
                &mark.repeat(cmp::max(1, codes[i].len().saturating_sub(col_begin))),
                err_color,
            );
        } else if i == final_step {
            context.push_str_with_color(&mark.repeat(col_end), err_color);
        } else {
            context.push_str_with_color(&mark.repeat(cmp::max(1, codes[i].len())), err_color);
        }
        context.push_str("\n");
    }
    for msg in sub_msg {
        context.push_str_with_color(&offset, gutter_color);
        context.push_str(&" ".repeat(col_end - 1));
        context.push_str_with_color(&chars.left_bottom_line(), err_color);
        context.push_str(msg);
        context.push_str("\n")
    }
    if let Some(hint) = hint {
        context.push_str_with_color(&offset, gutter_color);
        context.push_str(&" ".repeat(col_end - 1));
        context.push_str_with_color(&chars.left_bottom_line(), err_color);
        context.push_str(hint);
        context.push_str("\n")
    }
    context.to_string() + "\n"
}

#[derive(Debug, Clone, PartialEq, Eq, Hash)]
pub struct SubMessage {
    pub loc: Location,
    msg: Vec<AtomicStr>,
    hint: Option<AtomicStr>,
}

impl SubMessage {
    pub fn ambiguous_new(loc: Location, msg: Vec<AtomicStr>, hint: Option<AtomicStr>) -> Self {
        Self { loc, msg, hint }
    }

    pub fn only_loc(loc: Location) -> Self {
        Self {
            loc,
            msg: Vec::new(),
            hint: None,
        }
    }

    pub fn set_hint<S: Into<AtomicStr>>(&mut self, hint: S) {
        self.hint = Some(hint.into());
    }

    pub fn get_hint(self) -> Option<AtomicStr> {
        self.hint
    }

    fn format_code_and_pointer<E: ErrorDisplay + ?Sized>(
        &self,
        e: &E,
        err_color: Color,
        gutter_color: Color,
        mark: char,
        chars: &Characters,
    ) -> String {
        match self.loc {
            Location::Range {
                ln_begin,
                col_begin,
                ln_end,
                col_end,
            } => format_context(
                e,
                ln_begin,
                ln_end,
                col_begin,
                col_end,
                err_color,
                gutter_color,
                chars,
                mark,
                &self.msg,
                self.hint.as_ref(),
            ),
            Location::LineRange(ln_begin, ln_end) => {
                let input = e.input();
                let (vbreak, vbar) = chars.gutters();
                let mut cxt = StyledStrings::default();
                let codes = if input.is_repl() {
                    vec![input.reread()]
                } else {
                    input.reread_lines(ln_begin, ln_end)
                };
                let mark = mark.to_string();
                for (i, lineno) in (ln_begin..=ln_end).enumerate() {
                    cxt.push_str_with_color(&format!("{lineno} {vbar} "), gutter_color);
                    cxt.push_str(&codes[i]);
                    cxt.push_str("\n");
                    cxt.push_str_with_color(
                        &format!("{} {}", &" ".repeat(lineno.to_string().len()), vbreak),
                        gutter_color,
                    );
                    cxt.push_str(&" ".repeat(lineno.to_string().len()));
                    cxt.push_str_with_color(&mark.repeat(cmp::max(1, codes[i].len())), err_color);
                    cxt.push_str("\n");
                }
                cxt.push_str("\n");
                cxt.to_string()
            }
            Location::Line(lineno) => {
                let input = e.input();
                let (_, vbar) = chars.gutters();
                let code = if input.is_repl() {
                    input.reread()
                } else {
                    input.reread_lines(lineno, lineno).remove(0)
                };
                let mut cxt = StyledStrings::default();
                cxt.push_str_with_color(&format!(" {lineno} {} ", vbar), gutter_color);
                cxt.push_str(&code);
                cxt.push_str("\n\n");
                cxt.to_string()
            }
            Location::Unknown => match e.input() {
                Input::File(_) => "\n".to_string(),

                other => {
                    let (_, vbar) = chars.gutters();
                    let mut cxt = StyledStrings::default();
                    cxt.push_str_with_color(&format!(" ? {}", vbar), gutter_color);
                    cxt.push_str(&other.reread());
                    cxt.push_str("\n\n");
                    cxt.to_string()
                }
            },
        }
    }
}

/// In Erg, common parts used by error.
/// Must be wrap when to use.
#[derive(Debug, Clone, PartialEq, Eq, Hash)]
pub struct ErrorCore {
    pub sub_messages: Vec<SubMessage>,
    pub main_message: AtomicStr,
    pub errno: usize,
    pub kind: ErrorKind,
    pub loc: Location,
    theme: Theme,
}

impl ErrorCore {
    pub fn new<S: Into<AtomicStr>>(
        sub_messages: Vec<SubMessage>,
        main_message: S,
        errno: usize,
        kind: ErrorKind,
        loc: Location,
    ) -> Self {
        Self {
            sub_messages,
            main_message: main_message.into(),
            errno,
            kind,
            loc,
            theme: THEME,
        }
    }

    pub fn dummy(errno: usize) -> Self {
        Self::new(
            vec![SubMessage::only_loc(Location::Line(errno as usize))],
            "<dummy>",
            errno,
            DummyError,
            Location::Line(errno as usize),
        )
    }

    pub fn unreachable(fn_name: &str, line: u32) -> Self {
        Self::bug(line as usize, Location::Line(line as usize), fn_name, line)
    }

    pub fn bug(errno: usize, loc: Location, fn_name: &str, line: u32) -> Self {
        const URL: StyledStr = StyledStr::new(
            "https://github.com/erg-lang/erg",
            Some(Color::White),
            Some(Attribute::Underline),
        );

        let m_msg = switch_lang!(
            "japanese" => format!("これはErgのバグです、開発者に報告して下さい({URL})\n{fn_name}:{line}より発生"),
            "simplified_chinese" => format!("这是Erg的bug，请报告给{URL}\n原因来自: {fn_name}:{line}"),
            "traditional_chinese" => format!("这是Erg的bug，请报告给{URL}\n原因来自: {fn_name}:{line}"),
            "english" => format!("this is a bug of Erg, please report it to {URL}\ncaused from: {fn_name}:{line}"),
        );
        Self::new(
            vec![SubMessage::only_loc(loc)],
            &m_msg,
            errno,
            CompilerSystemError,
            loc,
        )
    }

    pub fn fmt_header(&self, kind: StyledString, caused_by: &str, input: &str) -> String {
        let loc = match self.loc {
            Location::Range {
                ln_begin, ln_end, ..
            } if ln_begin == ln_end => format!(", line {ln_begin}"),
            Location::Range {
                ln_begin, ln_end, ..
            }
            | Location::LineRange(ln_begin, ln_end) => format!(", line {ln_begin}..{ln_end}"),
            Location::Line(lineno) => format!(", line {lineno}"),
            Location::Unknown => "".to_string(),
        };
        format!("{kind}: File {input}{loc}{caused_by}",)
    }
}

/// format:
/// ```txt
/// Error[#{.errno}]: File {file}, line {.loc (as line)}, in {.caused_by}
///
/// {.loc (as line)}| {src}
/// {offset}        : {pointer}
/// {offset}        :         {sub_msgs}
/// {offset}        :         {.hint}
///
/// {.kind}: {.desc}
///
/// ```
///
/// example:
/// ```txt
/// Error[#2223]: File <stdin>, line 1, in <module>
///
/// 1 │ 100 = i
///   · ---
///   ·   ╰─ sub_msg: sub messages here
///   ·   ╰─ hint: hint message here
///
/// SyntaxError: cannot assign to 100
///
/// ```
pub trait ErrorDisplay {
    fn core(&self) -> &ErrorCore;
    fn input(&self) -> &Input;
    /// The block name the error caused.
    /// This will be None if the error occurred before semantic analysis.
    fn caused_by(&self) -> &str;
    /// the previous error that caused this error.
    fn ref_inner(&self) -> Option<&Self>;

    fn write_to_stderr(&self) {
        let mut stderr = stderr();
        self.write_to(&mut stderr)
    }

    fn write_to<W: std::io::Write>(&self, w: &mut W) {
        let mut writer = BufWriter::new(w);
        writer.write_all(self.show().as_bytes()).unwrap();
        writer.flush().unwrap();
        if let Some(inner) = self.ref_inner() {
            inner.write_to_stderr()
        }
    }

    fn show(&self) -> String {
        let core = self.core();
        let ((color, mark), kind) = if core.kind.is_error() {
            (core.theme.error(), "Error")
        } else if core.kind.is_warning() {
            (core.theme.warning(), "Warning")
        } else {
            (core.theme.exception(), "Exception")
        };
        let (gutter_color, chars) = core.theme.characters();
        let kind = StyledString::new(
            &chars.error_kind_format(kind, core.errno),
            Some(color),
            Some(Attribute::Bold),
        );
        let mut msg = String::new();
        msg += &core.fmt_header(kind, self.caused_by(), self.input().enclosed_name());
        msg += "\n\n";
        for sub_msg in &core.sub_messages {
            msg += &sub_msg.format_code_and_pointer(self, color, gutter_color, mark, chars);
        }
        msg += &core.main_message;
        msg += "\n\n";
        msg
    }

    /// for fmt::Display
    fn format(&self, f: &mut fmt::Formatter<'_>) -> fmt::Result {
        let core = self.core();
        let ((color, mark), kind) = if core.kind.is_error() {
            (core.theme.error(), "Error")
        } else if core.kind.is_warning() {
            (core.theme.warning(), "Warning")
        } else {
            (core.theme.exception(), "Exception")
        };
        let (gutter_color, chars) = core.theme.characters();
        let kind = StyledString::new(
            &chars.error_kind_format(kind, core.errno),
            Some(color),
            Some(Attribute::Bold),
        );
        write!(
            f,
            "{}\n\n",
            core.fmt_header(kind, self.caused_by(), self.input().enclosed_name())
        )?;
        for sub_msg in &core.sub_messages {
            write!(
                f,
                "{}",
                &sub_msg.format_code_and_pointer(self, color, gutter_color, mark, chars)
            )?;
        }
        write!(f, "{}\n\n", core.main_message)?;
        if let Some(inner) = self.ref_inner() {
            inner.format(f)
        } else {
            Ok(())
        }
    }
}

#[macro_export]
macro_rules! impl_display_and_error {
    ($Strc: ident) => {
        impl std::fmt::Display for $Strc {
            fn fmt(&self, f: &mut std::fmt::Formatter<'_>) -> std::fmt::Result {
                $crate::error::ErrorDisplay::format(self, f)
            }
        }

        impl std::error::Error for $Strc {}
    };
}

pub trait MultiErrorDisplay<Item: ErrorDisplay>: Stream<Item> {
    fn fmt_all_stderr(&self) {
        for err in self.iter() {
            err.write_to_stderr();
        }
    }

    fn fmt_all(&self, f: &mut std::fmt::Formatter<'_>) -> std::fmt::Result {
        for err in self.iter() {
            err.format(f)?;
        }
        write!(f, "")
    }
}<|MERGE_RESOLUTION|>--- conflicted
+++ resolved
@@ -313,73 +313,6 @@
     }
 }
 
-<<<<<<< HEAD
-=======
-/// In Erg, common parts used by error.
-/// Must be wrap when to use.
-#[derive(Debug, Clone, PartialEq, Eq, Hash)]
-pub struct ErrorCore {
-    pub errno: usize,
-    pub kind: ErrorKind,
-    pub loc: Location,
-    pub desc: String,
-    pub hint: Option<String>,
-}
-
-impl ErrorCore {
-    pub fn new<S: Into<String>>(
-        errno: usize,
-        kind: ErrorKind,
-        loc: Location,
-        desc: S,
-        hint: Option<String>,
-    ) -> Self {
-        Self {
-            errno,
-            kind,
-            loc,
-            desc: desc.into(),
-            hint,
-        }
-    }
-
-    pub fn dummy(errno: usize) -> Self {
-        Self::new(
-            errno,
-            DummyError,
-            Location::Line(errno as usize),
-            "<dummy>",
-            None,
-        )
-    }
-
-    pub fn unreachable(fn_name: &str, line: u32) -> Self {
-        Self::bug(line as usize, Location::Line(line as usize), fn_name, line)
-    }
-
-    pub fn bug(errno: usize, loc: Location, fn_name: &str, line: u32) -> Self {
-        const URL: StyledStr = StyledStr::new(
-            "https://github.com/erg-lang/erg",
-            Some(Color::White),
-            Some(Attribute::Underline),
-        );
-
-        Self::new(
-            errno,
-            CompilerSystemError,
-            loc,
-            switch_lang!(
-                "japanese" => format!("これはErgのバグです、開発者に報告して下さい({URL})\n{fn_name}:{line}より発生"),
-                "simplified_chinese" => format!("这是Erg的bug，请报告给{URL}\n原因来自: {fn_name}:{line}"),
-                "traditional_chinese" => format!("这是Erg的bug，请报告给{URL}\n原因来自: {fn_name}:{line}"),
-                "english" => format!("this is a bug of Erg, please report it to {URL}\ncaused from: {fn_name}:{line}"),
-            ),
-            None,
-        )
-    }
-}
-
->>>>>>> 81bea3bc
 #[allow(clippy::too_many_arguments)]
 fn format_context<E: ErrorDisplay + ?Sized>(
     e: &E,
@@ -393,8 +326,8 @@
     chars: &Characters,
     // kinds of error for specify the color
     mark: char,
-    sub_msg: &[AtomicStr],
-    hint: Option<&AtomicStr>,
+    sub_msg: &[String],
+    hint: Option<&String>,
 ) -> String {
     let mark = mark.to_string();
     let codes = if e.input().is_repl() {
@@ -454,12 +387,12 @@
 #[derive(Debug, Clone, PartialEq, Eq, Hash)]
 pub struct SubMessage {
     pub loc: Location,
-    msg: Vec<AtomicStr>,
-    hint: Option<AtomicStr>,
+    msg: Vec<String>,
+    hint: Option<String>,
 }
 
 impl SubMessage {
-    pub fn ambiguous_new(loc: Location, msg: Vec<AtomicStr>, hint: Option<AtomicStr>) -> Self {
+    pub fn ambiguous_new(loc: Location, msg: Vec<String>, hint: Option<String>) -> Self {
         Self { loc, msg, hint }
     }
 
@@ -471,11 +404,11 @@
         }
     }
 
-    pub fn set_hint<S: Into<AtomicStr>>(&mut self, hint: S) {
+    pub fn set_hint<S: Into<String>>(&mut self, hint: S) {
         self.hint = Some(hint.into());
     }
 
-    pub fn get_hint(self) -> Option<AtomicStr> {
+    pub fn get_hint(self) -> Option<String> {
         self.hint
     }
 
@@ -566,7 +499,7 @@
 #[derive(Debug, Clone, PartialEq, Eq, Hash)]
 pub struct ErrorCore {
     pub sub_messages: Vec<SubMessage>,
-    pub main_message: AtomicStr,
+    pub main_message: String,
     pub errno: usize,
     pub kind: ErrorKind,
     pub loc: Location,
@@ -574,7 +507,7 @@
 }
 
 impl ErrorCore {
-    pub fn new<S: Into<AtomicStr>>(
+    pub fn new<S: Into<String>>(
         sub_messages: Vec<SubMessage>,
         main_message: S,
         errno: usize,
