--- conflicted
+++ resolved
@@ -507,22 +507,8 @@
     fn rec_desugar_self(&self, _expr: Expr) -> Expr {
         todo!()
     }
-
-<<<<<<< HEAD
     /// `F(I | I > 0)` -> `F(I: {I: Int | I > 0})`
     fn desugar_refinement_pattern(&self, _mod: Module) -> Module {
-=======
-    /// ```python
-    /// @deco
-    /// f x = ...
-    /// ```
-    /// ↓
-    /// ```python
-    /// _f x = ...
-    /// f = deco _f
-    /// ```
-    fn desugar_decorators(&self, _mod: Module) -> Module {
->>>>>>> f93aa200
         todo!()
     }
 }
