--- conflicted
+++ resolved
@@ -579,19 +579,12 @@
         let block = self.lower_block(body.block)?;
         let found_body_t = block.ref_t();
         let expect_body_t = t.return_t().unwrap();
-<<<<<<< HEAD
-        if let Err(e) =
-            self.return_t_check(sig.loc(), sig.ident.inspect(), expect_body_t, found_body_t)
-        {
-            self.errs.push(e);
-=======
         if !sig.is_const() {
             if let Err(e) =
-                self.return_t_check(sig.loc(), sig.ident.inspect(), &expect_body_t, found_body_t)
+                self.return_t_check(sig.loc(), sig.ident.inspect(), expect_body_t, found_body_t)
             {
                 self.errs.push(e);
             }
->>>>>>> d56fd680
         }
         let id = body.id;
         self.ctx
@@ -652,7 +645,7 @@
                                 // TODO: 定義のメソッドもエラー表示
                                 if let Some((_already_defined_name, already_defined_vi)) =
                                     already_defined_methods
-                                        .get_local_kv(&newly_defined_name.inspect())
+                                        .get_local_kv(newly_defined_name.inspect())
                                 {
                                     if already_defined_vi.kind != VarKind::Auto {
                                         self.errs.push(LowerError::duplicate_definition_error(
@@ -714,7 +707,7 @@
         if let Some(sups) = self.ctx.rec_get_nominal_super_type_ctxs(class) {
             for (sup_t, sup) in sups.skip(1) {
                 for (method_name, vi) in ctx.locals.iter() {
-                    if let Some(_sup_vi) = sup.get_current_scope_var(&method_name.inspect()) {
+                    if let Some(_sup_vi) = sup.get_current_scope_var(method_name.inspect()) {
                         // must `@Override`
                         if let Some(decos) = &vi.comptime_decos {
                             if decos.contains("Override") {
