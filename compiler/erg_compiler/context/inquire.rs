--- conflicted
+++ resolved
@@ -323,8 +323,8 @@
                     match v {
                         ValueObj::Type(TypeObj::Generated(gen)) => self
                             .get_gen_t_require_attr_t(gen, &ident.inspect()[..])
-                            .map(|t| t.clone())
-                            .ok_or(TyCheckError::dummy(line!() as usize)),
+                            .cloned()
+                            .ok_or_else(|| TyCheckError::dummy(line!() as usize)),
                         ValueObj::Type(TypeObj::Builtin(_t)) => {
                             // FIXME:
                             Err(TyCheckError::dummy(line!() as usize))
@@ -463,7 +463,7 @@
                 let op = enum_unwrap!(op, hir::Expr::Accessor:(hir::Accessor::Ident:(_)));
                 let lhs = args[0].expr.clone();
                 let rhs = args[1].expr.clone();
-                let bin = hir::BinOp::new(op.name.into_token(), lhs, rhs, op.t.clone());
+                let bin = hir::BinOp::new(op.name.into_token(), lhs, rhs, op.t);
                 // HACK: dname.loc()はダミーLocationしか返さないので、エラーならop.loc()で上書きする
                 let core = ErrorCore::new(
                     e.core.errno,
@@ -494,7 +494,7 @@
             .map_err(|e| {
                 let op = enum_unwrap!(op, hir::Expr::Accessor:(hir::Accessor::Ident:(_)));
                 let expr = args[0].expr.clone();
-                let unary = hir::UnaryOp::new(op.name.into_token(), expr, op.t.clone());
+                let unary = hir::UnaryOp::new(op.name.into_token(), expr, op.t);
                 let core = ErrorCore::new(
                     e.core.errno,
                     e.core.kind,
@@ -665,20 +665,13 @@
                 self.substitute_call(obj, method_name, &refine.t, pos_args, kw_args)
             }
             Type::Subr(subr) => {
-<<<<<<< HEAD
-                let callee = if let Some(name) = method_name {
-                    let attr = hir::Attribute::new(obj.clone(), name.clone(), Type::Ellipsis);
-                    hir::Expr::Accessor(hir::Accessor::Attr(attr))
-=======
                 let callee = if let Some(ident) = method_name {
                     let attr = hir::Attribute::new(
                         obj.clone(),
                         hir::Identifier::bare(ident.dot.clone(), ident.name.clone()),
                         Type::Uninited,
                     );
-                    let acc = hir::Expr::Accessor(hir::Accessor::Attr(attr));
-                    acc
->>>>>>> d56fd680
+                    hir::Expr::Accessor(hir::Accessor::Attr(attr))
                 } else {
                     obj.clone()
                 };
@@ -706,8 +699,7 @@
                     let (non_default_args, var_args) = pos_args.split_at(non_default_params_len);
                     let non_default_params = if subr
                         .non_default_params
-                        .iter()
-                        .next()
+                        .first()
                         .map(|p| p.name().map(|s| &s[..]) == Some("self"))
                         .unwrap_or(false)
                     {
@@ -925,12 +917,7 @@
         );
         self.substitute_call(obj, method_name, &instance, pos_args, kw_args)?;
         log!(info "Substituted:\ninstance: {instance}");
-<<<<<<< HEAD
-        let res = self.eval.eval_t_params(instance, self, self.level)?;
-=======
-        let level = self.level;
-        let res = self.eval_t_params(instance, level)?;
->>>>>>> d56fd680
+        let res = self.eval_t_params(instance, self.level)?;
         log!(info "Params evaluated:\nres: {res}\n");
         self.propagate(&res, obj)?;
         log!(info "Propagated:\nres: {res}\n");
@@ -1158,28 +1145,14 @@
     pub(crate) fn rec_get_nominal_super_type_ctxs<'a>(
         &'a self,
         t: &Type,
-<<<<<<< HEAD
-    ) -> impl Iterator<Item = (&'a Type, &'a Context)> {
-        if let Some((t, ctx)) = self.rec_get_nominal_type_ctx(t) {
-            vec![(t, ctx)].into_iter().chain(
-                ctx.super_classes
-                    .iter()
-                    .chain(ctx.super_traits.iter())
-                    .map(|sup| self.rec_get_nominal_type_ctx(sup).unwrap()),
-            )
-        } else {
-            todo!("{t} not found")
-        }
-=======
     ) -> Option<impl Iterator<Item = (&'a Type, &'a Context)>> {
         let (t, ctx) = self.rec_get_nominal_type_ctx(t)?;
         let sups = ctx
             .super_classes
             .iter()
             .chain(ctx.super_traits.iter())
-            .map(|sup| self.rec_get_nominal_type_ctx(&sup).unwrap());
+            .map(|sup| self.rec_get_nominal_type_ctx(sup).unwrap());
         Some(vec![(t, ctx)].into_iter().chain(sups))
->>>>>>> d56fd680
     }
 
     pub(crate) fn rec_get_nominal_type_ctx<'a>(
@@ -1392,12 +1365,10 @@
             } else {
                 None
             }
-        } else {
-            if let Some(outer) = &self.outer {
-                outer.rec_get_self_t()
-            } else {
-                None
-            }
+        } else if let Some(outer) = &self.outer {
+            outer.rec_get_self_t()
+        } else {
+            None
         }
     }
 
