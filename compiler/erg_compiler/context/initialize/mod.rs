--- conflicted
+++ resolved
@@ -370,14 +370,21 @@
         mul.register_builtin_decl("__mul__", op_t, Public);
         mul.register_builtin_decl("Output", Type, Public);
         /* Div */
-<<<<<<< HEAD
-        let mut div = Self::builtin_poly_trait("Div", params, 2);
+        let mut div = Self::builtin_poly_trait("Div", params.clone(), 2);
         div.register_superclass(poly("Output", vec![ty_tp(mono_q("R"))]), &output);
-        let op_t = fn1_met(mono_q("Self"), r, proj(mono_q("Self"), "Output"));
+        let op_t = fn1_met(mono_q("Self"), r.clone(), proj(mono_q("Self"), "Output"));
         let self_bound = subtypeof(mono_q("Self"), poly("Div", ty_params.clone()));
-        let op_t = quant(op_t, set! {r_bound, self_bound});
+        let op_t = quant(op_t, set! {r_bound.clone(), self_bound});
         div.register_builtin_decl("__div__", op_t, Public);
         div.register_builtin_decl("Output", Type, Public);
+        /* FloorDiv */
+        let mut floor_div = Self::builtin_poly_trait("FloorDiv", params, 2);
+        floor_div.register_superclass(poly("Output", vec![ty_tp(mono_q("R"))]), &output);
+        let op_t = fn1_met(mono_q("Self"), r, proj(mono_q("Self"), "Output"));
+        let self_bound = subtypeof(mono_q("Self"), poly("FloorDiv", ty_params.clone()));
+        let op_t = quant(op_t, set! {r_bound, self_bound});
+        floor_div.register_builtin_decl("__floordiv__", op_t, Public);
+        floor_div.register_builtin_decl("Output", Type, Public);
         self.register_builtin_type(mono("Unpack"), unpack, Private, Const);
         self.register_builtin_type(mono("InheritableType"), inheritable_type, Private, Const);
         self.register_builtin_type(mono("Named"), named, Private, Const);
@@ -387,36 +394,6 @@
         self.register_builtin_type(mono("PathLike"), pathlike, Private, Const);
         self.register_builtin_type(mono("Readable!"), readable, Private, Const);
         self.register_builtin_type(mono("Show"), show, Private, Const);
-=======
-        let mut div = Self::builtin_poly_trait("Div", params.clone(), 2);
-        div.register_superclass(builtin_poly("Output", vec![ty_tp(mono_q("R"))]), &output);
-        let op_t = fn1_met(
-            mono_q("Self"),
-            r.clone(),
-            mono_proj(mono_q("Self"), "Output"),
-        );
-        let self_bound = subtypeof(mono_q("Self"), builtin_poly("Div", ty_params.clone()));
-        let op_t = quant(op_t, set! {r_bound.clone(), self_bound});
-        div.register_builtin_decl("__div__", op_t, Public);
-        div.register_builtin_decl("Output", Type, Public);
-        /* FloorDiv */
-        let mut floor_div = Self::builtin_poly_trait("FloorDiv", params, 2);
-        floor_div.register_superclass(builtin_poly("Output", vec![ty_tp(mono_q("R"))]), &output);
-        let op_t = fn1_met(mono_q("Self"), r, mono_proj(mono_q("Self"), "Output"));
-        let self_bound = subtypeof(mono_q("Self"), builtin_poly("FloorDiv", ty_params.clone()));
-        let op_t = quant(op_t, set! {r_bound, self_bound});
-        floor_div.register_builtin_decl("__floordiv__", op_t, Public);
-        floor_div.register_builtin_decl("Output", Type, Public);
-        self.register_builtin_type(builtin_mono("Unpack"), unpack, Const);
-        self.register_builtin_type(builtin_mono("InheritableType"), inheritable_type, Const);
-        self.register_builtin_type(builtin_mono("Named"), named, Const);
-        self.register_builtin_type(builtin_mono("Mutable"), mutable, Const);
-        self.register_builtin_type(builtin_mono("Immutizable"), immutizable, Const);
-        self.register_builtin_type(builtin_mono("Mutizable"), mutizable, Const);
-        self.register_builtin_type(builtin_mono("PathLike"), pathlike, Const);
-        self.register_builtin_type(builtin_mono("Readable!"), readable, Const);
-        self.register_builtin_type(builtin_mono("Show"), show, Const);
->>>>>>> fe1fd686
         self.register_builtin_type(
             poly("Input", vec![ty_tp(mono_q("T"))]),
             input,
@@ -437,24 +414,14 @@
             Private,
             Const,
         );
-<<<<<<< HEAD
         self.register_builtin_type(mono("Ord"), ord, Private, Const);
         self.register_builtin_type(mono("Num"), num, Private, Const);
         self.register_builtin_type(poly("Seq", vec![ty_tp(mono_q("T"))]), seq, Private, Const);
         self.register_builtin_type(poly("Add", ty_params.clone()), add, Private, Const);
         self.register_builtin_type(poly("Sub", ty_params.clone()), sub, Private, Const);
         self.register_builtin_type(poly("Mul", ty_params.clone()), mul, Private, Const);
-        self.register_builtin_type(poly("Div", ty_params), div, Private, Const);
-=======
-        self.register_builtin_type(builtin_mono("Ord"), ord, Const);
-        self.register_builtin_type(builtin_mono("Num"), num, Const);
-        self.register_builtin_type(builtin_poly("Seq", vec![ty_tp(mono_q("T"))]), seq, Const);
-        self.register_builtin_type(builtin_poly("Add", ty_params.clone()), add, Const);
-        self.register_builtin_type(builtin_poly("Sub", ty_params.clone()), sub, Const);
-        self.register_builtin_type(builtin_poly("Mul", ty_params.clone()), mul, Const);
-        self.register_builtin_type(builtin_poly("Div", ty_params.clone()), div, Const);
-        self.register_builtin_type(builtin_poly("FloorDiv", ty_params), floor_div, Const);
->>>>>>> fe1fd686
+        self.register_builtin_type(poly("Div", ty_params.clone()), div, Private, Const);
+        self.register_builtin_type(poly("FloorDiv", ty_params), floor_div, Private, Const);
         self.register_const_param_defaults(
             "Eq",
             vec![ConstTemplate::Obj(ValueObj::builtin_t(mono_q("Self")))],
@@ -547,25 +514,14 @@
         float_mul.register_builtin_const("PowOutput", Public, ValueObj::builtin_t(Float));
         float.register_trait(Float, poly("Mul", vec![ty_tp(Float)]), float_mul);
         let mut float_div = Self::builtin_methods("Div", 2);
-<<<<<<< HEAD
-        float_div.register_builtin_impl("__div__", op_t, Const, Public);
+        float_div.register_builtin_impl("__div__", op_t.clone(), Const, Public);
         float_div.register_builtin_const("Output", Public, ValueObj::builtin_t(Float));
         float_div.register_builtin_const("ModOutput", Public, ValueObj::builtin_t(Float));
         float.register_trait(Float, poly("Div", vec![ty_tp(Float)]), float_div);
-=======
-        float_div.register_builtin_impl("__div__", op_t.clone(), Const, Public);
-        float_div.register_builtin_const("Output", ValueObj::builtin_t(Float));
-        float_div.register_builtin_const("ModOutput", ValueObj::builtin_t(Float));
-        float.register_trait(Float, builtin_poly("Div", vec![ty_tp(Float)]), float_div);
         let mut float_floordiv = Self::builtin_methods("FloorDiv", 2);
         float_floordiv.register_builtin_impl("__floordiv__", op_t, Const, Public);
-        float_floordiv.register_builtin_const("Output", ValueObj::builtin_t(Float));
-        float.register_trait(
-            Float,
-            builtin_poly("FloorDiv", vec![ty_tp(Float)]),
-            float_floordiv,
-        );
->>>>>>> fe1fd686
+        float_floordiv.register_builtin_const("Output", Public, ValueObj::builtin_t(Float));
+        float.register_trait(Float, poly("FloorDiv", vec![ty_tp(Float)]), float_floordiv);
         let mut float_mutizable = Self::builtin_methods("Mutizable", 2);
         float_mutizable.register_builtin_const(
             "MutType!",
@@ -616,25 +572,14 @@
         ratio_mul.register_builtin_const("PowOutput", Public, ValueObj::builtin_t(Ratio));
         ratio.register_trait(Ratio, poly("Mul", vec![ty_tp(Ratio)]), ratio_mul);
         let mut ratio_div = Self::builtin_methods("Div", 2);
-<<<<<<< HEAD
-        ratio_div.register_builtin_impl("__div__", op_t, Const, Public);
+        ratio_div.register_builtin_impl("__div__", op_t.clone(), Const, Public);
         ratio_div.register_builtin_const("Output", Public, ValueObj::builtin_t(Ratio));
         ratio_div.register_builtin_const("ModOutput", Public, ValueObj::builtin_t(Ratio));
         ratio.register_trait(Ratio, poly("Div", vec![ty_tp(Ratio)]), ratio_div);
-=======
-        ratio_div.register_builtin_impl("__div__", op_t.clone(), Const, Public);
-        ratio_div.register_builtin_const("Output", ValueObj::builtin_t(Ratio));
-        ratio_div.register_builtin_const("ModOutput", ValueObj::builtin_t(Ratio));
-        ratio.register_trait(Ratio, builtin_poly("Div", vec![ty_tp(Ratio)]), ratio_div);
         let mut ratio_floordiv = Self::builtin_methods("FloorDiv", 2);
         ratio_floordiv.register_builtin_impl("__floordiv__", op_t, Const, Public);
-        ratio_floordiv.register_builtin_const("Output", ValueObj::builtin_t(Ratio));
-        ratio.register_trait(
-            Ratio,
-            builtin_poly("FloorDiv", vec![ty_tp(Ratio)]),
-            ratio_floordiv,
-        );
->>>>>>> fe1fd686
+        ratio_floordiv.register_builtin_const("Output", Public, ValueObj::builtin_t(Ratio));
+        ratio.register_trait(Ratio, poly("FloorDiv", vec![ty_tp(Ratio)]), ratio_floordiv);
         let mut ratio_mutizable = Self::builtin_methods("Mutizable", 2);
         ratio_mutizable.register_builtin_const(
             "MutType!",
@@ -678,25 +623,14 @@
         int_sub.register_builtin_const("Output", Public, ValueObj::builtin_t(Int));
         int.register_trait(Int, poly("Sub", vec![ty_tp(Int)]), int_sub);
         let mut int_mul = Self::builtin_methods("Mul", 2);
-<<<<<<< HEAD
-        int_mul.register_builtin_impl("__mul__", op_t, Const, Public);
+        int_mul.register_builtin_impl("__mul__", op_t.clone(), Const, Public);
         int_mul.register_builtin_const("Output", Public, ValueObj::builtin_t(Int));
         int_mul.register_builtin_const("PowOutput", Public, ValueObj::builtin_t(Nat));
         int.register_trait(Int, poly("Mul", vec![ty_tp(Int)]), int_mul);
-=======
-        int_mul.register_builtin_impl("__mul__", op_t.clone(), Const, Public);
-        int_mul.register_builtin_const("Output", ValueObj::builtin_t(Int));
-        int_mul.register_builtin_const("PowOutput", ValueObj::builtin_t(Nat));
-        int.register_trait(Int, builtin_poly("Mul", vec![ty_tp(Int)]), int_mul);
         let mut int_floordiv = Self::builtin_methods("FloorDiv", 2);
         int_floordiv.register_builtin_impl("__floordiv__", op_t, Const, Public);
-        int_floordiv.register_builtin_const("Output", ValueObj::builtin_t(Int));
-        int.register_trait(
-            Int,
-            builtin_poly("FloorDiv", vec![ty_tp(Int)]),
-            int_floordiv,
-        );
->>>>>>> fe1fd686
+        int_floordiv.register_builtin_const("Output", Public, ValueObj::builtin_t(Int));
+        int.register_trait(Int, poly("FloorDiv", vec![ty_tp(Int)]), int_floordiv);
         let mut int_mutizable = Self::builtin_methods("Mutizable", 2);
         int_mutizable.register_builtin_const("MutType!", Public, ValueObj::builtin_t(mono("Int!")));
         int.register_trait(Int, mono("Mutizable"), int_mutizable);
@@ -744,23 +678,13 @@
         nat_add.register_builtin_const("Output", Public, ValueObj::builtin_t(Nat));
         nat.register_trait(Nat, poly("Add", vec![ty_tp(Nat)]), nat_add);
         let mut nat_mul = Self::builtin_methods("Mul", 2);
-<<<<<<< HEAD
-        nat_mul.register_builtin_impl("__mul__", op_t, Const, Public);
+        nat_mul.register_builtin_impl("__mul__", op_t.clone(), Const, Public);
         nat_mul.register_builtin_const("Output", Public, ValueObj::builtin_t(Nat));
         nat.register_trait(Nat, poly("Mul", vec![ty_tp(Nat)]), nat_mul);
-=======
-        nat_mul.register_builtin_impl("__mul__", op_t.clone(), Const, Public);
-        nat_mul.register_builtin_const("Output", ValueObj::builtin_t(Nat));
-        nat.register_trait(Nat, builtin_poly("Mul", vec![ty_tp(Nat)]), nat_mul);
         let mut nat_floordiv = Self::builtin_methods("FloorDiv", 2);
         nat_floordiv.register_builtin_impl("__floordiv__", op_t, Const, Public);
-        nat_floordiv.register_builtin_const("Output", ValueObj::builtin_t(Nat));
-        nat.register_trait(
-            Nat,
-            builtin_poly("FloorDiv", vec![ty_tp(Nat)]),
-            nat_floordiv,
-        );
->>>>>>> fe1fd686
+        nat_floordiv.register_builtin_const("Output", Public, ValueObj::builtin_t(Nat));
+        nat.register_trait(Nat, poly("FloorDiv", vec![ty_tp(Nat)]), nat_floordiv);
         let mut nat_mutizable = Self::builtin_methods("Mutizable", 2);
         nat_mutizable.register_builtin_const("MutType!", Public, ValueObj::builtin_t(mono("Nat!")));
         nat.register_trait(Nat, mono("Mutizable"), nat_mutizable);
@@ -791,15 +715,7 @@
         );
         let mut bool_eq = Self::builtin_methods("Eq", 2);
         bool_eq.register_builtin_impl("__eq__", fn1_met(Bool, Bool, Bool), Const, Public);
-<<<<<<< HEAD
         bool_.register_trait(Bool, poly("Eq", vec![ty_tp(Bool)]), bool_eq);
-        let mut bool_add = Self::builtin_methods("Add", 2);
-        bool_add.register_builtin_impl("__add__", fn1_met(Bool, Bool, Int), Const, Public);
-        bool_add.register_builtin_const("Output", Public, ValueObj::builtin_t(Nat));
-        bool_.register_trait(Bool, poly("Add", vec![ty_tp(Bool)]), bool_add);
-=======
-        bool_.register_trait(Bool, builtin_poly("Eq", vec![ty_tp(Bool)]), bool_eq);
->>>>>>> fe1fd686
         let mut bool_mutizable = Self::builtin_methods("Mutizable", 2);
         bool_mutizable.register_builtin_const(
             "MutType!",
@@ -1743,12 +1659,12 @@
             },
         );
         self.register_builtin_impl("__div__", op_t, Const, Private);
-        let op_t = bin_op(l.clone(), r.clone(), mono_proj(mono_q("L"), "Output"));
+        let op_t = bin_op(l.clone(), r.clone(), proj(mono_q("L"), "Output"));
         let op_t = quant(
             op_t,
             set! {
                 static_instance("R", Type),
-                subtypeof(l.clone(), builtin_poly("FloorDiv", params.clone()))
+                subtypeof(l.clone(), poly("FloorDiv", params.clone()))
             },
         );
         self.register_builtin_impl("__floordiv__", op_t, Const, Private);
