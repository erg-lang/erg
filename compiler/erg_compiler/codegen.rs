--- conflicted
+++ resolved
@@ -38,10 +38,7 @@
 use AccessKind::*;
 
 fn is_python_special(name: &str) -> bool {
-    match name {
-        "__call__" | "__init__" => true,
-        _ => false,
-    }
+    matches!(name, "__call__" | "__init__")
 }
 
 fn is_python_global(name: &str) -> bool {
@@ -810,15 +807,11 @@
             self.write_arg(cellvars_len);
             opcode_flag += 8;
         }
-<<<<<<< HEAD
-        self.emit_load_const(name);
-=======
         if let Some(class) = class_name {
             self.emit_load_const(Str::from(format!("{class}.{name}")));
         } else {
             self.emit_load_const(name);
         }
->>>>>>> d56fd680
         self.write_instr(MAKE_FUNCTION);
         self.write_arg(opcode_flag);
         // stack_dec: <code obj> + <name> -> <function>
@@ -1110,7 +1103,7 @@
         self.codegen_expr(func);
         self.codegen_acc(acc.clone());
         self.write_instr(CALL_FUNCTION);
-        self.write_arg(1 as u8);
+        self.write_arg(1);
         // (1 (subroutine) + argc) input objects -> 1 return object
         self.stack_dec_n((1 + 1) - 1);
         self.store_acc(acc);
@@ -1525,7 +1518,7 @@
         let self_param = VarName::from_str_and_line(Str::ever("self"), line);
         let self_param = ParamSignature::new(ParamPattern::VarName(self_param), None, None);
         let params = Params::new(vec![self_param, param], None, vec![], None);
-        let subr_sig = SubrSignature::new(ident, params.clone(), __new__.clone());
+        let subr_sig = SubrSignature::new(ident, params, __new__.clone());
         let mut attrs = vec![];
         match __new__.non_default_params().unwrap()[0].typ() {
             // namedtupleは仕様上::xなどの名前を使えない
@@ -1582,11 +1575,7 @@
         let param_name = fresh_varname();
         let param = VarName::from_str_and_line(Str::from(param_name.clone()), line);
         let param = ParamSignature::new(ParamPattern::VarName(param), None, None);
-        let sig = SubrSignature::new(
-            ident,
-            Params::new(vec![param], None, vec![], None),
-            __new__.clone(),
-        );
+        let sig = SubrSignature::new(ident, Params::new(vec![param], None, vec![], None), __new__);
         let arg = PosArg::new(Expr::Accessor(Accessor::private_with_line(
             Str::from(param_name),
             line,
@@ -1659,8 +1648,7 @@
         if !self.units.is_empty() {
             let ld = unit
                 .prev_lineno
-                .checked_sub(self.cur_block().prev_lineno)
-                .unwrap_or(0);
+                .saturating_sub(self.cur_block().prev_lineno);
             if ld != 0 {
                 if let Some(l) = self.mut_cur_block_codeobj().lnotab.last_mut() {
                     *l += ld as u8;
