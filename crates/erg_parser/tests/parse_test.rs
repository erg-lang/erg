--- conflicted
+++ resolved
@@ -65,23 +65,21 @@
 }
 
 #[test]
-<<<<<<< HEAD
 fn parse_invalid_chunk() -> Result<(), ()> {
-    expect_failure("tests/invalid_chunk.er", 62)
+    expect_failure("tests/invalid_chunk.er", 0, 62)
 }
 
 #[test]
 fn parse_invalid_collections() -> Result<(), ()> {
-    expect_failure("tests/invalid_collections.er", 29)
+    expect_failure("tests/invalid_collections.er", 0, 29)
 }
 
 #[test]
 fn parse_invalid_class_definition() -> Result<(), ()> {
-    expect_failure("tests/invalid_class_definition.er", 7)
+    expect_failure("tests/invalid_class_definition.er", 0, 7)
 }
 
-fn _parse_test_from_code(file_path: &'static str) -> Result<(), ParserRunnerErrors> {
-=======
+#[test]
 fn exec_invalid_chunk_prs_err() -> Result<(), ()> {
     expect_failure("tests/invalid_chunk.er", 0, 62)
 }
@@ -94,7 +92,6 @@
 fn _parse_test_from_code(
     file_path: &'static str,
 ) -> Result<ParseWarnings, ErrorArtifact<ParserRunnerErrors>> {
->>>>>>> 138afe2a
     let input = Input::file(file_path.into());
     let cfg = ErgConfig {
         input: input.clone(),
