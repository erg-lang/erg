#[allow(unused_imports)]
use erg_common::log;
use erg_common::vis::Visibility;

use crate::ty::constructors::*;
use crate::ty::typaram::TyParam;
use crate::ty::value::ValueObj;
use crate::ty::Type;
use Type::*;

use crate::context::initialize::*;
use crate::context::Context;
use crate::varinfo::Mutability;
use Mutability::*;
use Visibility::*;

impl Context {
    pub(super) fn init_builtin_funcs(&mut self) {
        let vis = if cfg!(feature = "py_compatible") {
            Public
        } else {
            Private
        };
        let T = mono_q(TY_T, instanceof(Type));
        let U = mono_q(TY_U, instanceof(Type));
        let Path = mono_q_tp(PATH, instanceof(Str));
        let t_abs = nd_func(vec![kw(KW_N, mono(NUM))], None, Nat);
        let t_all = func(
            vec![kw(KW_ITERABLE, poly(ITERABLE, vec![ty_tp(Bool)]))],
            None,
            vec![],
            Bool,
        );
        let t_any = func(
            vec![kw(KW_ITERABLE, poly(ITERABLE, vec![ty_tp(Bool)]))],
            None,
            vec![],
            Bool,
        );
        let t_ascii = nd_func(vec![kw(KW_OBJECT, Obj)], None, Str);
        let t_assert = func(
            vec![kw(KW_CONDITION, Bool)],
            None,
            vec![kw(KW_ERR_MESSAGE, Str)],
            NoneType,
        );
<<<<<<< HEAD
        let t_bin = nd_func(vec![kw(KW_N, Int)], None, Str);
=======
        let t_bin = nd_func(vec![kw("n", Int)], None, Str);
        // TODO: overload: Iterable(Int) -> Bytes
>>>>>>> ab1c45e7
        let t_bytes = nd_func(
            vec![kw(KW_STR, Str), kw(KW_ENCODING, Str)],
            None,
            mono(BYTES),
        );
        let t_chr = nd_func(
            vec![kw(KW_I, Type::from(value(0usize)..=value(1_114_111usize)))],
            None,
            Str,
        );
        let t_classof = nd_func(vec![kw(KW_OLD, Obj)], None, ClassType);
        let t_compile = nd_func(vec![kw(KW_SRC, Str)], None, Code);
        let t_cond = nd_func(
            vec![
                kw(KW_CONDITION, Bool),
                kw(KW_THEN, T.clone()),
                kw(KW_ELSE, T.clone()),
            ],
            None,
            T.clone(),
        )
        .quantify();
        let t_discard = nd_func(vec![kw(KW_OBJ, Obj)], None, NoneType);
        let t_enumerate = func(
            vec![kw(KW_ITERABLE, poly(ITERABLE, vec![ty_tp(T.clone())]))],
            None,
            vec![kw(KW_START, Int)],
            poly(ENUMERATE, vec![ty_tp(T.clone())]),
        )
        .quantify();
        let t_if = func(
            vec![
                kw(KW_COND, Bool),
                kw(KW_THEN, nd_func(vec![], None, T.clone())),
            ],
            None,
            vec![kw_default(
                KW_ELSE,
                nd_func(vec![], None, U.clone()),
                nd_func(vec![], None, NoneType),
            )],
            or(T.clone(), U.clone()),
        )
        .quantify();
        let t_int = nd_func(vec![kw(KW_OBJ, Obj)], None, or(Int, NoneType));
        let t_import = nd_func(
            vec![anon(tp_enum(Str, set! {Path.clone()}))],
            None,
            module(Path.clone()),
        )
        .quantify();
        let t_isinstance = nd_func(
            vec![
                kw(KW_OBJECT, Obj),
                kw(KW_CLASSINFO, ClassType), // TODO: => ClassInfo
            ],
            None,
            Bool,
        );
        let t_issubclass = nd_func(
            vec![
                kw(KW_SUBCLASS, ClassType),
                kw(KW_CLASSINFO, ClassType), // TODO: => ClassInfo
            ],
            None,
            Bool,
        );
        let I = mono_q(KW_I, subtypeof(poly(KW_ITERABLE, vec![ty_tp(T.clone())])));
        let t_iter = nd_func(vec![kw(KW_OBJECT, I.clone())], None, proj(I, ITERATOR)).quantify();
        let t_len = nd_func(
            vec![kw(KW_S, poly(SEQ, vec![TyParam::erased(Type)]))],
            None,
            Nat,
        );
        let t_log = func(
            vec![],
            Some(kw(KW_OBJECTS, ref_(Obj))),
            vec![
                kw(KW_SEP, Str),
                kw(KW_END, Str),
                kw(KW_FILE, mono(WRITE)),
                kw(KW_FLUSH, Bool),
            ],
            NoneType,
        );
        let t_map = nd_func(
            vec![
                kw(KW_PROC, nd_proc(vec![anon(T.clone())], None, T.clone())),
                kw(KW_ITERABLE, poly(ITERABLE, vec![ty_tp(T.clone())])),
            ],
            None,
            poly(MAP, vec![ty_tp(T.clone())]),
        )
        .quantify();
        let O = mono_q(TY_O, subtypeof(mono(ORD)));
        // TODO: iterable should be non-empty
        let t_max = nd_func(
            vec![kw(KW_ITERABLE, poly(ITERABLE, vec![ty_tp(O.clone())]))],
            None,
            O.clone(),
        )
        .quantify();
        let t_min = nd_func(
            vec![kw(KW_ITERABLE, poly(ITERABLE, vec![ty_tp(O.clone())]))],
            None,
            O,
        )
        .quantify();
        let t_nat = nd_func(vec![kw(KW_OBJ, Obj)], None, or(Nat, NoneType));
        // e.g. not(b: Bool!): Bool!
        let B = mono_q(TY_B, subtypeof(Bool));
        let t_not = nd_func(vec![kw(KW_B, B.clone())], None, B).quantify();
        let t_oct = nd_func(vec![kw(KW_X, Int)], None, Str);
        let t_ord = nd_func(vec![kw(KW_C, Str)], None, Nat);
        let t_panic = nd_func(vec![kw(KW_ERR_MESSAGE, Str)], None, Never);
        let M = mono_q(TY_M, Constraint::Uninited);
        let M = mono_q(TY_M, subtypeof(poly(MUL, vec![ty_tp(M)])));
        // TODO: mod
        let t_pow = nd_func(
            vec![kw(KW_BASE, M.clone()), kw(KW_EXP, M.clone())],
            None,
            proj(M, OUTPUT),
        )
        .quantify();
        let t_pyimport = nd_func(
            vec![anon(tp_enum(Str, set! {Path.clone()}))],
            None,
            py_module(Path),
        )
        .quantify();
        let t_pycompile = nd_func(
            vec![kw(KW_SRC, Str), kw(KW_FILENAME, Str), kw(KW_MODE, Str)],
            None,
            Code,
        );
        let t_quit = func(vec![], None, vec![kw(KW_CODE, Int)], Never);
        let t_exit = t_quit.clone();
        let t_repr = nd_func(vec![kw(KW_OBJECT, Obj)], None, Str);
        let t_reversed = nd_func(
            vec![kw(KW_SEQ, poly(SEQ, vec![ty_tp(T.clone())]))],
            None,
            poly(REVERSED, vec![ty_tp(T.clone())]),
        )
        .quantify();
        let t_round = nd_func(vec![kw(KW_NUMBER, Float)], None, Int);
        let t_sorted = nd_func(
            vec![kw(KW_ITERABLE, poly(ITERABLE, vec![ty_tp(T.clone())]))],
            None,
            array_t(T.clone(), TyParam::erased(Nat)),
        )
        .quantify();
        let t_str = nd_func(vec![kw(KW_OBJECT, Obj)], None, Str);
        let A = mono_q(TY_A, Constraint::Uninited);
        let A = mono_q(TY_A, subtypeof(poly(ADD, vec![ty_tp(A)])));
        let t_sum = func(
            vec![kw(KW_ITERABLE, poly(ITERABLE, vec![ty_tp(A.clone())]))],
            None,
            vec![kw_default(KW_START, or(A.clone(), Int), Int)],
            A,
        )
        .quantify();
        let t_unreachable = nd_func(vec![], None, Never);
        let t_zip = nd_func(
            vec![
                kw(KW_ITERABLE1, poly(ITERABLE, vec![ty_tp(T.clone())])),
                kw(KW_ITERABLE2, poly(ITERABLE, vec![ty_tp(U.clone())])),
            ],
            None,
            poly(ZIP, vec![ty_tp(T.clone()), ty_tp(U.clone())]),
        )
        .quantify();
        self.register_builtin_py_impl(FUNC_ABS, t_abs, Immutable, vis, Some(FUNC_ABS));
        self.register_builtin_py_impl(FUNC_ALL, t_all, Immutable, vis, Some(FUNC_ALL));
        self.register_builtin_py_impl(FUNC_ANY, t_any, Immutable, vis, Some(FUNC_ANY));
        self.register_builtin_py_impl(FUNC_ASCII, t_ascii, Immutable, vis, Some(FUNC_ASCII));
        // Leave as `Const`, as it may negatively affect assert casting.
        self.register_builtin_erg_impl(FUNC_ASSERT, t_assert, Const, vis);
        self.register_builtin_py_impl(FUNC_BIN, t_bin, Immutable, vis, Some(FUNC_BIN));
        self.register_builtin_py_impl(FUNC_BYTES, t_bytes, Immutable, vis, Some(FUNC_BYTES));
        self.register_builtin_py_impl(FUNC_CHR, t_chr, Immutable, vis, Some(FUNC_CHR));
        self.register_builtin_py_impl(FUNC_CLASSOF, t_classof, Immutable, vis, Some(FUNC_TYPE));
        self.register_builtin_py_impl(FUNC_COMPILE, t_compile, Immutable, vis, Some(FUNC_COMPILE));
        self.register_builtin_erg_impl(KW_COND, t_cond, Immutable, vis);
        self.register_builtin_py_impl(
            FUNC_ENUMERATE,
            t_enumerate,
            Immutable,
            vis,
            Some(FUNC_ENUMERATE),
        );
        self.register_builtin_py_impl(FUNC_EXIT, t_exit, Immutable, vis, Some(FUNC_EXIT));
        self.register_builtin_py_impl(
            FUNC_ISINSTANCE,
            t_isinstance,
            Immutable,
            vis,
            Some(FUNC_ISINSTANCE),
        );
        self.register_builtin_py_impl(
            FUNC_ISSUBCLASS,
            t_issubclass,
            Immutable,
            vis,
            Some(FUNC_ISSUBCLASS),
        );
        self.register_builtin_py_impl(FUNC_ITER, t_iter, Immutable, vis, Some(FUNC_ITER));
        self.register_builtin_py_impl(FUNC_LEN, t_len, Immutable, vis, Some(FUNC_LEN));
        self.register_builtin_py_impl(FUNC_MAP, t_map, Immutable, vis, Some(FUNC_MAP));
        self.register_builtin_py_impl(FUNC_MAX, t_max, Immutable, vis, Some(FUNC_MAX));
        self.register_builtin_py_impl(FUNC_MIN, t_min, Immutable, vis, Some(FUNC_MIN));
        self.register_builtin_py_impl(FUNC_NOT, t_not, Immutable, vis, None); // `not` is not a function in Python
        self.register_builtin_py_impl(FUNC_OCT, t_oct, Immutable, vis, Some(FUNC_OCT));
        self.register_builtin_py_impl(FUNC_ORD, t_ord, Immutable, vis, Some(FUNC_ORD));
        self.register_builtin_py_impl(FUNC_POW, t_pow, Immutable, vis, Some(FUNC_POW));
        self.register_builtin_py_impl(
            PYIMPORT,
            t_pyimport.clone(),
            Immutable,
            vis,
            Some(FUNDAMENTAL_IMPORT),
        );
        self.register_builtin_py_impl(FUNC_QUIT, t_quit, Immutable, vis, Some(FUNC_QUIT));
        self.register_builtin_py_impl(FUNC_REPR, t_repr, Immutable, vis, Some(FUNC_REPR));
        self.register_builtin_py_impl(
            FUNC_REVERSED,
            t_reversed,
            Immutable,
            vis,
            Some(FUNC_REVERSED),
        );
        self.register_builtin_py_impl(FUNC_ROUND, t_round, Immutable, vis, Some(FUNC_ROUND));
        self.register_builtin_py_impl(FUNC_SORTED, t_sorted, Immutable, vis, Some(FUNC_SORTED));
        self.register_builtin_py_impl(FUNC_STR, t_str, Immutable, vis, Some(FUNC_STR));
        self.register_builtin_py_impl(FUNC_SUM, t_sum, Immutable, vis, Some(FUNC_SUM));
        self.register_builtin_py_impl(FUNC_ZIP, t_zip, Immutable, vis, Some(FUNC_ZIP));
        let name = if cfg!(feature = "py_compatible") {
            FUNC_INT
        } else {
            FUNC_INT__
        };
        self.register_builtin_py_impl(FUNC_INT, t_int, Immutable, vis, Some(name));
        if !cfg!(feature = "py_compatible") {
            self.register_builtin_py_impl(FUNC_IF, t_if, Immutable, vis, Some(FUNC_IF__));
            self.register_builtin_py_impl(
                FUNC_DISCARD,
                t_discard,
                Immutable,
                vis,
                Some(FUNC_DISCARD__),
            );
            self.register_builtin_py_impl(
                FUNC_IMPORT,
                t_import,
                Immutable,
                vis,
                Some(FUNDAMENTAL_IMPORT),
            );
            self.register_builtin_py_impl(FUNC_LOG, t_log, Immutable, vis, Some(FUNC_PRINT));
            self.register_builtin_py_impl(FUNC_NAT, t_nat, Immutable, vis, Some(FUNC_NAT__));
            self.register_builtin_py_impl(FUNC_PANIC, t_panic, Immutable, vis, Some(FUNC_QUIT));
            if cfg!(feature = "debug") {
                self.register_builtin_py_impl(
                    PY,
                    t_pyimport,
                    Immutable,
                    vis,
                    Some(FUNDAMENTAL_IMPORT),
                );
            }
            self.register_builtin_py_impl(
                PYCOMPILE,
                t_pycompile,
                Immutable,
                vis,
                Some(FUNC_COMPILE),
            );
            // TODO: original implementation
            self.register_builtin_py_impl(
                FUNC_UNREACHABLE,
                t_unreachable,
                Immutable,
                vis,
                Some(FUNC_EXIT),
            );
        } else {
            let t_range = func(
                vec![kw(KW_STOP, or(Int, NoneType))],
                None,
                vec![
                    kw(KW_START, or(Int, NoneType)),
                    kw(KW_STEP, or(Int, NoneType)),
                ],
                poly(RANGE, vec![ty_tp(Int)]),
            );
            self.register_builtin_py_impl(FUNC_RANGE, t_range, Immutable, vis, Some(FUNC_RANGE));
            let t_list = func(
                vec![],
                None,
                vec![kw(KW_ITERABLE, poly(ITERABLE, vec![ty_tp(T.clone())]))],
                poly(ARRAY, vec![ty_tp(T.clone()), TyParam::erased(Nat)]),
            )
            .quantify();
            self.register_builtin_py_impl(FUNC_LIST, t_list, Immutable, vis, Some(FUNC_LIST));
            let t_dict = func(
                vec![],
                None,
                vec![kw(
                    KW_ITERABLE,
                    poly(ITERABLE, vec![ty_tp(tuple_t(vec![T.clone(), U.clone()]))]),
                )],
                dict! { T => U }.into(),
            )
            .quantify();
            self.register_builtin_py_impl(FUNC_DICT, t_dict, Immutable, vis, Some(FUNC_DICT));
        }
    }

    pub(super) fn init_builtin_const_funcs(&mut self) {
        let vis = if cfg!(feature = "py_compatible") {
            Public
        } else {
            Private
        };
        let class_t = func(
            vec![],
            None,
            vec![kw(KW_REQUIREMENT, or(Type, Ellipsis)), kw(KW_IMPL, Type)],
            ClassType,
        );
        let class = ConstSubr::Builtin(BuiltinConstSubr::new(CLASS, class_func, class_t, None));
        self.register_builtin_const(CLASS, vis, ValueObj::Subr(class));
        let inherit_t = func(
            vec![kw(KW_SUPER, ClassType)],
            None,
            vec![kw(KW_IMPL, Type), kw(KW_ADDITIONAL, Type)],
            ClassType,
        );
        let inherit = ConstSubr::Builtin(BuiltinConstSubr::new(
            INHERIT,
            inherit_func,
            inherit_t,
            None,
        ));
        self.register_builtin_const(INHERIT, vis, ValueObj::Subr(inherit));
        let trait_t = func(
            vec![kw(KW_REQUIREMENT, Type)],
            None,
            vec![kw(KW_IMPL, Type)],
            TraitType,
        );
        let trait_ = ConstSubr::Builtin(BuiltinConstSubr::new(TRAIT, trait_func, trait_t, None));
        self.register_builtin_const(TRAIT, vis, ValueObj::Subr(trait_));
        let subsume_t = func(
            vec![kw(KW_SUPER, TraitType)],
            None,
            vec![kw(KW_IMPL, Type), kw(KW_ADDITIONAL, Type)],
            TraitType,
        );
        let subsume = ConstSubr::Builtin(BuiltinConstSubr::new(
            SUBSUME,
            subsume_func,
            subsume_t,
            None,
        ));
        self.register_builtin_const(SUBSUME, vis, ValueObj::Subr(subsume));
        // decorators
        let inheritable_t = func1(ClassType, ClassType);
        let inheritable = ConstSubr::Builtin(BuiltinConstSubr::new(
            INHERITABLE,
            inheritable_func,
            inheritable_t,
            None,
        ));
        self.register_builtin_const(INHERITABLE, vis, ValueObj::Subr(inheritable));
        // TODO: register Del function object
        let t_del = nd_func(vec![kw(KW_OBJ, Obj)], None, NoneType);
        self.register_builtin_erg_impl(DEL, t_del, Immutable, vis);
        let patch_t = func(
            vec![kw(KW_REQUIREMENT, Type)],
            None,
            vec![kw(KW_IMPL, Type)],
            TraitType,
        );
        let patch = ConstSubr::Builtin(BuiltinConstSubr::new(PATCH, patch_func, patch_t, None));
        self.register_builtin_const(PATCH, vis, ValueObj::Subr(patch));
    }

    pub(super) fn init_builtin_operators(&mut self) {
        /* binary */
        let R = mono_q(TY_R, instanceof(Type));
        let params = vec![ty_tp(R.clone())];
        let L = mono_q(TY_L, subtypeof(poly(ADD, params.clone())));
        let op_t = nd_func(
            vec![kw(KW_LHS, L.clone()), kw(KW_RHS, R.clone())],
            None,
            proj(L, OUTPUT),
        )
        .quantify();
        self.register_builtin_erg_impl(OP_ADD, op_t, Const, Private);
        let L = mono_q(TY_L, subtypeof(poly(SUB, params.clone())));
        let op_t = bin_op(L.clone(), R.clone(), proj(L, OUTPUT)).quantify();
        self.register_builtin_erg_impl(OP_SUB, op_t, Const, Private);
        let L = mono_q(TY_L, subtypeof(poly(MUL, params.clone())));
        let op_t = bin_op(L.clone(), R.clone(), proj(L, OUTPUT)).quantify();
        self.register_builtin_erg_impl(OP_MUL, op_t, Const, Private);
        let L = mono_q(TY_L, subtypeof(poly(DIV, params.clone())));
        let op_t = bin_op(L.clone(), R.clone(), proj(L, OUTPUT)).quantify();
        self.register_builtin_erg_impl(OP_DIV, op_t, Const, Private);
        let L = mono_q(TY_L, subtypeof(poly(FLOOR_DIV, params)));
        let op_t = bin_op(L.clone(), R, proj(L, OUTPUT)).quantify();
        self.register_builtin_erg_impl(OP_FLOOR_DIV, op_t, Const, Private);
        let P = mono_q(TY_P, Constraint::Uninited);
        let P = mono_q(TY_P, subtypeof(poly(MUL, vec![ty_tp(P)])));
        let op_t = bin_op(P.clone(), P.clone(), proj(P, POW_OUTPUT)).quantify();
        // TODO: add bound: M == M.Output
        self.register_builtin_erg_impl(OP_POW, op_t, Const, Private);
        let M = mono_q(TY_M, Constraint::Uninited);
        let M = mono_q(TY_M, subtypeof(poly(DIV, vec![ty_tp(M)])));
        let op_t = bin_op(M.clone(), M.clone(), proj(M, MOD_OUTPUT)).quantify();
        self.register_builtin_erg_impl(OP_MOD, op_t, Const, Private);
        let op_t = nd_proc(vec![kw(KW_LHS, Obj), kw(KW_RHS, Obj)], None, Bool);
        self.register_builtin_erg_impl(OP_IS, op_t.clone(), Const, Private);
        self.register_builtin_erg_impl(OP_IS_NOT, op_t, Const, Private);
        let E = mono_q(TY_E, subtypeof(mono(EQ)));
        let op_t = bin_op(E.clone(), E, Bool).quantify();
        self.register_builtin_erg_impl(OP_EQ, op_t.clone(), Const, Private);
        self.register_builtin_erg_impl(OP_NE, op_t, Const, Private);
        let O = mono_q(TY_O, subtypeof(mono(ORD)));
        let op_t = bin_op(O.clone(), O.clone(), Bool).quantify();
        self.register_builtin_erg_impl(OP_LT, op_t.clone(), Const, Private);
        self.register_builtin_erg_impl(OP_LE, op_t.clone(), Const, Private);
        self.register_builtin_erg_impl(OP_GT, op_t.clone(), Const, Private);
        self.register_builtin_erg_impl(OP_GE, op_t, Const, Private);
        let BT = mono_q(TY_BT, subtypeof(or(Bool, Type)));
        let op_t = bin_op(BT.clone(), BT.clone(), BT).quantify();
        self.register_builtin_erg_impl(OP_AND, op_t.clone(), Const, Private);
        self.register_builtin_erg_impl(OP_OR, op_t, Const, Private);
        let op_t = bin_op(O.clone(), O.clone(), range(O)).quantify();
        self.register_builtin_erg_decl(OP_RNG, op_t.clone(), Private);
        self.register_builtin_erg_decl(OP_LORNG, op_t.clone(), Private);
        self.register_builtin_erg_decl(OP_RORNG, op_t.clone(), Private);
        self.register_builtin_erg_decl(OP_ORNG, op_t, Private);
        // TODO: use existential type: |T: Type| (T, In(T)) -> Bool
        let T = mono_q(TY_T, instanceof(Type));
        let I = mono_q(KW_I, subtypeof(poly(IN, vec![ty_tp(T.clone())])));
        let op_t = bin_op(I, T, Bool).quantify();
        self.register_builtin_erg_impl(OP_IN, op_t.clone(), Const, Private);
        self.register_builtin_erg_impl(OP_NOT_IN, op_t, Const, Private);
        /* unary */
        // TODO: +/- Bool would like to be warned
        let M = mono_q(TY_M, subtypeof(mono(MUTIZABLE)));
        let op_t = func1(M.clone(), proj(M, MUTABLE_MUT_TYPE)).quantify();
        self.register_builtin_erg_impl(OP_MUTATE, op_t, Const, Private);
        let N = mono_q(TY_N, subtypeof(mono(NUM)));
        let op_t = func1(N.clone(), N).quantify();
        self.register_builtin_erg_decl(OP_POS, op_t.clone(), Private);
        self.register_builtin_erg_decl(OP_NEG, op_t, Private);
    }
}<|MERGE_RESOLUTION|>--- conflicted
+++ resolved
@@ -44,12 +44,8 @@
             vec![kw(KW_ERR_MESSAGE, Str)],
             NoneType,
         );
-<<<<<<< HEAD
         let t_bin = nd_func(vec![kw(KW_N, Int)], None, Str);
-=======
-        let t_bin = nd_func(vec![kw("n", Int)], None, Str);
         // TODO: overload: Iterable(Int) -> Bytes
->>>>>>> ab1c45e7
         let t_bytes = nd_func(
             vec![kw(KW_STR, Str), kw(KW_ENCODING, Str)],
             None,
