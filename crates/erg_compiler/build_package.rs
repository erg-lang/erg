--- conflicted
+++ resolved
@@ -737,13 +737,7 @@
                     || self.asts.contains_key(&root_import_path)
                 {
                     // pass
-<<<<<<< HEAD
-                } else if let Some(mut ast) =
-                    self.parse(cfg, &mut root_import_cfg, &root_import_path)
-                {
-=======
-                } else if let Ok(mut ast) = self.parse(&root_import_path) {
->>>>>>> 32968ba2
+                } else if let Some(mut ast) = self.parse(&root_import_path) {
                     let _ = self.resolve(&mut ast, &root_import_cfg);
                     let entry = ASTEntry::new(__name__.clone(), ast);
                     let prev = self.asts.insert(root_import_path, entry);
@@ -765,11 +759,7 @@
         {
             return Ok(());
         }
-<<<<<<< HEAD
-        let Some(mut ast) = self.parse(cfg, &mut import_cfg, &import_path) else {
-=======
-        let Ok(mut ast) = self.parse(&import_path) else {
->>>>>>> 32968ba2
+        let Some(mut ast) = self.parse(&import_path) else {
             return Ok(());
         };
         if let Err(mut errs) = self.resolve(&mut ast, &import_cfg) {
@@ -793,21 +783,10 @@
         Ok(())
     }
 
-<<<<<<< HEAD
     /// Parse the file and build the AST. It may return `Some()` even if there are errors.
-    fn parse(
-        &mut self,
-        cfg: &ErgConfig,
-        import_cfg: &mut ErgConfig,
-        import_path: &NormalizedPathBuf,
-    ) -> Option<AST> {
-        let Ok(src) = import_cfg.input.try_read() else {
+    fn parse(&mut self, import_path: &NormalizedPathBuf) -> Option<AST> {
+        let Ok(src) = import_path.try_read() else {
             return None;
-=======
-    fn parse(&mut self, import_path: &NormalizedPathBuf) -> Result<AST, ()> {
-        let Ok(src) = import_path.try_read() else {
-            return Err(());
->>>>>>> 32968ba2
         };
         let cfg = self.cfg.inherit(import_path.to_path_buf());
         let result = if import_path.extension() == Some(OsStr::new("er")) {
