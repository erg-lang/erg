//! generates `CodeObj` (equivalent to PyCodeObject of CPython) from `AST`.
//!
//! ASTからPythonバイトコード(コードオブジェクト)を生成する
use std::fmt;
use std::process;

use crate::ty::codeobj::{CodeObj, CodeObjFlags, MakeFunctionFlags};
use crate::ty::value::GenTypeObj;
use erg_common::cache::CacheSet;
use erg_common::config::ErgConfig;
use erg_common::env::erg_std_path;
use erg_common::error::{ErrorDisplay, Location};
use erg_common::fresh::SharedFreshNameGenerator;
use erg_common::io::Input;
use erg_common::opcode::{CommonOpcode, CompareOp};
use erg_common::opcode308::Opcode308;
use erg_common::opcode309::Opcode309;
use erg_common::opcode310::Opcode310;
use erg_common::opcode311::{BinOpCode, Opcode311};
use erg_common::option_enum_unwrap;
use erg_common::python_util::{env_python_version, PythonVersion};
use erg_common::traits::{Locational, Stream};
use erg_common::Str;
use erg_common::{debug_power_assert, fn_name, fn_name_full, impl_stream, log, switch_unreachable};
use erg_parser::ast::VisModifierSpec;
use erg_parser::ast::{DefId, DefKind};
use CommonOpcode::*;

use erg_parser::ast::{ParamPattern, TypeBoundSpecs, VarName};
use erg_parser::token::DOT;
use erg_parser::token::EQUAL;
use erg_parser::token::{Token, TokenKind};

use crate::compile::{AccessKind, Name, StoreLoadKind};
use crate::error::CompileError;
use crate::hir::{
    Accessor, Args, Array, BinOp, Block, Call, ClassDef, Def, DefBody, Expr, Identifier, Lambda,
    Literal, NonDefaultParamSignature, Params, PatchDef, PosArg, ReDef, Record, Signature,
    SubrSignature, Tuple, UnaryOp, VarSignature, HIR,
};
use crate::ty::value::ValueObj;
use crate::ty::{HasType, Type, TypeCode, TypePair, VisibilityModifier};
use crate::varinfo::VarInfo;
use AccessKind::*;
use Type::*;

#[allow(dead_code)]
#[derive(Debug, Clone, Copy, PartialEq, Eq, Hash)]
pub enum ControlKind {
    If,
    While,
    For,
    Match,
    With,
    Discard,
    Assert,
}

/// patch method -> function
/// patch attr -> variable
fn debind(ident: &Identifier) -> Option<Str> {
    match ident.vi.py_name.as_ref().map(|s| &s[..]) {
        Some(name) if name.starts_with("Function::") => {
            Some(Str::from(name.replace("Function::", "")))
        }
        Some(patch_method) if patch_method.contains("::") || patch_method.contains('.') => {
            Some(Str::rc(patch_method))
        }
        _ => None,
    }
}

fn escape_name(name: &str, vis: &VisibilityModifier, def_line: u32, def_col: u32) -> Str {
    let name = name.replace('!', "__erg_proc__");
    let name = name.replace('$', "__erg_shared__");
    if vis.is_private() {
        let line_mangling = match (def_line, def_col) {
            (0, 0) => "".to_string(),
            (0, _) => format!("_C{def_col}"),
            (_, 0) => format!("_L{def_line}"),
            (_, _) => format!("_L{def_line}_C{def_col}"),
        };
        Str::from(format!("::{name}{line_mangling}"))
    } else {
        Str::from(name)
    }
}

fn escape_ident(ident: Identifier) -> Str {
    let vis = ident.vis();
    if &ident.inspect()[..] == "Self" {
        let Ok(ty) = <&Type>::try_from(ident.vi.t.singleton_value().unwrap()) else { unreachable!() };
        escape_name(
            &ty.local_name(),
            &ident.vi.vis.modifier,
            ident.vi.def_loc.loc.ln_begin().unwrap_or(0),
            ident.vi.def_loc.loc.col_begin().unwrap_or(0),
        )
    } else if let Some(py_name) = ident.vi.py_name {
        py_name
    } else {
        escape_name(
            ident.inspect(),
            vis,
            ident.vi.def_loc.loc.ln_begin().unwrap_or(0),
            ident.vi.def_loc.loc.col_begin().unwrap_or(0),
        )
    }
}

#[derive(Debug, Clone)]
pub struct PyCodeGenUnit {
    pub(crate) id: usize,
    pub(crate) py_version: PythonVersion,
    pub(crate) codeobj: CodeObj,
    pub(crate) stack_len: u32, // the maximum stack size
    pub(crate) prev_lineno: u32,
    pub(crate) lasti: usize,
    pub(crate) prev_lasti: usize,
    pub(crate) _refs: Vec<ValueObj>, // ref-counted objects
}

impl PartialEq for PyCodeGenUnit {
    #[inline]
    fn eq(&self, other: &Self) -> bool {
        self.id == other.id
    }
}

impl fmt::Display for PyCodeGenUnit {
    fn fmt(&self, f: &mut fmt::Formatter<'_>) -> fmt::Result {
        write!(
            f,
            "CompilerUnit{{\nid: {}\ncode:\n{}\n}}",
            self.id,
            self.codeobj.code_info(Some(self.py_version))
        )
    }
}

impl PyCodeGenUnit {
    pub fn new<S: Into<Str>, T: Into<Str>>(
        id: usize,
        py_version: PythonVersion,
        params: Vec<Str>,
        filename: S,
        name: T,
        firstlineno: u32,
        flags: u32,
    ) -> Self {
        Self {
            id,
            py_version,
            codeobj: CodeObj::empty(params, filename, name, firstlineno, flags),
            stack_len: 0,
            prev_lineno: firstlineno,
            lasti: 0,
            prev_lasti: 0,
            _refs: vec![],
        }
    }
}

#[derive(Debug, Clone)]
pub struct PyCodeGenStack(Vec<PyCodeGenUnit>);

impl_stream!(PyCodeGenStack, PyCodeGenUnit);

#[derive(Debug, Default)]
pub struct PyCodeGenerator {
    cfg: ErgConfig,
    pub(crate) py_version: PythonVersion,
    str_cache: CacheSet<str>,
    prelude_loaded: bool,
    mutate_op_loaded: bool,
    in_op_loaded: bool,
    record_type_loaded: bool,
    module_type_loaded: bool,
    control_loaded: bool,
    convertors_loaded: bool,
    abc_loaded: bool,
    unit_size: usize,
    units: PyCodeGenStack,
    fresh_gen: SharedFreshNameGenerator,
}

impl PyCodeGenerator {
    pub fn new(cfg: ErgConfig) -> Self {
        Self {
            py_version: cfg.target_version.unwrap_or_else(env_python_version),
            cfg,
            str_cache: CacheSet::new(),
            prelude_loaded: false,
            mutate_op_loaded: false,
            in_op_loaded: false,
            record_type_loaded: false,
            module_type_loaded: false,
            control_loaded: false,
            convertors_loaded: false,
            abc_loaded: false,
            unit_size: 0,
            units: PyCodeGenStack::empty(),
            fresh_gen: SharedFreshNameGenerator::new("codegen"),
        }
    }

    pub fn inherit(&self) -> Self {
        Self {
            cfg: self.cfg.clone(),
            py_version: self.py_version,
            str_cache: self.str_cache.clone(),
            prelude_loaded: false,
            mutate_op_loaded: false,
            in_op_loaded: false,
            record_type_loaded: false,
            module_type_loaded: false,
            control_loaded: false,
            convertors_loaded: false,
            abc_loaded: false,
            unit_size: 0,
            units: PyCodeGenStack::empty(),
            fresh_gen: self.fresh_gen.clone(),
        }
    }

    pub fn clear(&mut self) {
        self.units.clear();
    }

    pub fn initialize(&mut self) {
        self.prelude_loaded = false;
        self.mutate_op_loaded = false;
        self.in_op_loaded = false;
        self.record_type_loaded = false;
        self.module_type_loaded = false;
        self.control_loaded = false;
        self.convertors_loaded = false;
        self.abc_loaded = false;
    }

    #[inline]
    fn input(&self) -> &Input {
        &self.cfg.input
    }

    fn get_cached(&self, s: &str) -> Str {
        self.str_cache.get(s)
    }

    #[inline]
    fn toplevel_block(&self) -> &PyCodeGenUnit {
        self.units.first().unwrap()
    }

    #[inline]
    fn cur_block(&self) -> &PyCodeGenUnit {
        self.units.last().unwrap()
    }

    #[inline]
    fn mut_cur_block(&mut self) -> &mut PyCodeGenUnit {
        self.units.last_mut().unwrap()
    }

    #[inline]
    fn cur_block_codeobj(&self) -> &CodeObj {
        &self.cur_block().codeobj
    }

    #[inline]
    fn mut_cur_block_codeobj(&mut self) -> &mut CodeObj {
        &mut self.mut_cur_block().codeobj
    }

    #[inline]
    fn toplevel_block_codeobj(&self) -> &CodeObj {
        &self.toplevel_block().codeobj
    }

    #[inline]
    fn stack_len(&self) -> u32 {
        self.cur_block().stack_len
    }

    #[inline]
    fn lasti(&self) -> usize {
        self.cur_block().lasti
    }

    #[inline]
    #[allow(dead_code)]
    fn emit_print_expr(&mut self) {
        self.write_instr(Opcode311::PRINT_EXPR);
        self.write_arg(0);
        self.stack_dec();
    }

    fn _emit_compare_op(&mut self, op: CompareOp) {
        self.write_instr(Opcode311::COMPARE_OP);
        self.write_arg(op as usize);
        self.stack_dec();
        if self.py_version.minor >= Some(11) {
            self.write_bytes(&[0; 4]);
        }
    }

    /// shut down the interpreter
    #[allow(dead_code)]
    fn terminate(&mut self) {
        self.emit_push_null();
        self.emit_load_name_instr(Identifier::public("exit"));
        self.emit_load_const(1);
        if self.py_version.minor >= Some(11) {
            self.emit_precall_and_call(1);
        } else {
            self.write_instr(Opcode310::CALL_FUNCTION);
            self.write_arg(1);
        }
        self.stack_dec();
    }

    /// swap TOS and TOS1
    fn rot2(&mut self) {
        if self.py_version.minor >= Some(11) {
            self.write_instr(Opcode311::SWAP);
            self.write_arg(2);
        } else {
            self.write_instr(Opcode310::ROT_TWO);
            self.write_arg(0);
        }
    }

    fn dup_top(&mut self) {
        if self.py_version.minor >= Some(11) {
            self.write_instr(Opcode311::COPY);
            self.write_arg(1);
        } else {
            self.write_instr(Opcode310::DUP_TOP);
            self.write_arg(0);
        }
        self.stack_inc();
    }

    /// COPY(1) == DUP_TOP
    fn copy(&mut self, i: usize) {
        debug_power_assert!(i, >, 0);
        if self.py_version.minor >= Some(11) {
            self.write_instr(Opcode311::COPY);
            self.write_arg(i);
        } else if i == 1 {
            self.write_instr(Opcode310::DUP_TOP);
        } else {
            todo!()
        }
        self.stack_inc();
    }

    /// 0 origin
    #[allow(dead_code)]
    fn peek_stack(&mut self, i: usize) {
        self.copy(i + 1);
        self.emit_print_expr();
    }

    #[inline]
    fn jump_delta(&self, jump_to: usize) -> usize {
        if self.py_version.minor >= Some(10) {
            if self.lasti() <= jump_to * 2 {
                3
            } else {
                0
            }
        } else if self.lasti() <= jump_to {
            6
        } else {
            0
        }
    }

    fn fill_jump(&mut self, idx: usize, jump_to: usize) {
        let arg = if self.py_version.minor >= Some(10) {
            jump_to / 2
        } else {
            jump_to
        };
        let delta = self.jump_delta(arg);
        let bytes = u16::try_from(arg + delta).unwrap().to_be_bytes();
        *self.mut_cur_block_codeobj().code.get_mut(idx).unwrap() = bytes[0];
        *self.mut_cur_block_codeobj().code.get_mut(idx + 2).unwrap() = bytes[1];
    }

    /// returns: shift bytes
    fn calc_edit_jump(&mut self, idx: usize, jump_to: usize) -> usize {
        let arg = if self.py_version.minor >= Some(10) {
            jump_to / 2
        } else {
            jump_to
        };
        if idx == 0
            || !CommonOpcode::is_jump_op(*self.cur_block_codeobj().code.get(idx - 1).unwrap())
        {
            self.crash(&format!("calc_edit_jump: not jump op: {idx} {jump_to}"));
        }
        self.edit_code(idx, arg)
    }

    /// returns: shift bytes
    #[inline]
    fn edit_code(&mut self, idx: usize, arg: usize) -> usize {
        log!(err "editing: {idx} {arg}");
        match u8::try_from(arg) {
            Ok(u8code) => {
                *self.mut_cur_block_codeobj().code.get_mut(idx).unwrap() = u8code;
                0
            }
            Err(_e) => {
                // TODO: use u16 as long as possible
                // see write_arg's comment
                let delta = self.jump_delta(arg);
                let bytes = u32::try_from(arg + delta).unwrap().to_be_bytes();
                let before_instr = idx.saturating_sub(1);
                *self.mut_cur_block_codeobj().code.get_mut(idx).unwrap() = bytes[3];
                self.extend_arg(before_instr, &bytes)
            }
        }
    }

    // e.g. JUMP_ABSOLUTE 264, lasti: 100
    // 6 more instructions will be added after this, so 264 + 6 => 270
    // this is greater than u8::MAX, so we need to extend the arg
    // first, split `code + delta` into 4 u8s (as __Big__ endian)
    // 270.to_be_bytes() == [0, 0, 1, 14]
    // then, write the bytes in reverse order
    // [..., EXTENDED_ARG 0, EXTENDED_ARG 0, EXTENDED_ARG 1, JUMP_ABSOLUTE 14]
    /// returns: shift bytes
    #[inline]
    fn extend_arg(&mut self, before_instr: usize, bytes: &[u8]) -> usize {
        let mut shift_bytes = 0;
        for byte in bytes.iter().rev().skip(1) {
            self.mut_cur_block_codeobj()
                .code
                .insert(before_instr, *byte);
            self.mut_cur_block_codeobj()
                .code
                .insert(before_instr, CommonOpcode::EXTENDED_ARG as u8);
            self.mut_cur_block().lasti += 2;
            shift_bytes += 2;
        }
        shift_bytes
    }

    fn write_instr<C: Into<u8>>(&mut self, code: C) {
        self.mut_cur_block_codeobj().code.push(code.into());
        self.mut_cur_block().lasti += 1;
        // log!(info "wrote: {}", code);
    }

    /// returns: shift bytes
    fn write_arg(&mut self, code: usize) -> usize {
        match u8::try_from(code) {
            Ok(u8code) => {
                self.mut_cur_block_codeobj().code.push(u8code);
                self.mut_cur_block().lasti += 1;
                1
            }
            Err(_) => match u16::try_from(code) {
                Ok(_) => {
                    let delta =
                        if CommonOpcode::is_jump_op(*self.cur_block_codeobj().code.last().unwrap())
                        {
                            let shift_bytes = 2;
                            self.jump_delta(code) + shift_bytes
                        } else {
                            0
                        };
                    let arg = code + delta;
                    let bytes = u16::try_from(arg).unwrap().to_be_bytes(); // [u8; 2]
                    let before_instr = self.lasti().saturating_sub(1);
                    self.mut_cur_block_codeobj().code.push(bytes[1]);
                    self.mut_cur_block().lasti += 1;
                    self.extend_arg(before_instr, &bytes) + 1
                }
                Err(_) => {
                    let delta =
                        if CommonOpcode::is_jump_op(*self.cur_block_codeobj().code.last().unwrap())
                        {
                            let shift_bytes = 6;
                            self.jump_delta(code) + shift_bytes
                        } else {
                            0
                        };
                    let arg = code + delta;
                    let bytes = u32::try_from(arg).unwrap().to_be_bytes(); // [u8; 4]
                    let before_instr = self.lasti().saturating_sub(1);
                    self.mut_cur_block_codeobj().code.push(bytes[3]);
                    self.mut_cur_block().lasti += 1;
                    self.extend_arg(before_instr, &bytes) + 1
                }
            },
        }
    }

    fn write_bytes(&mut self, bytes: &[u8]) {
        self.mut_cur_block_codeobj().code.extend_from_slice(bytes);
        self.mut_cur_block().lasti += bytes.len();
    }

    fn stack_inc(&mut self) {
        self.mut_cur_block().stack_len += 1;
        if self.stack_len() > self.cur_block_codeobj().stacksize {
            self.mut_cur_block_codeobj().stacksize = self.stack_len();
        }
    }

    fn stack_dec(&mut self) {
        if self.stack_len() == 0 {
            let lasti = self.lasti();
            let last = self.cur_block_codeobj().code.last().unwrap();
            self.crash(&format!(
                "the stack size becomes -1\nlasti: {lasti}\nlast code: {last}"
            ));
        } else {
            self.mut_cur_block().stack_len -= 1;
        }
    }

    /// NOTE: For example, an operation that increases the stack by 2 and decreases it by 1 should be `stack_inc_n(2); stack_dec();` not `stack_inc(1);`.
    /// This is because the stack size will not increase correctly.
    fn stack_inc_n(&mut self, n: usize) {
        self.mut_cur_block().stack_len += n as u32;
        if self.stack_len() > self.cur_block_codeobj().stacksize {
            self.mut_cur_block_codeobj().stacksize = self.stack_len();
        }
    }

    fn stack_dec_n(&mut self, n: usize) {
        if n > 0 && self.stack_len() == 0 {
            let lasti = self.lasti();
            let last = self.cur_block_codeobj().code.last().unwrap();
            self.crash(&format!(
                "the stack size becomes -1\nlasti: {lasti}\nlast code: {last}"
            ));
        } else {
            self.mut_cur_block().stack_len -= n as u32;
        }
    }

    fn emit_load_const<C: Into<ValueObj>>(&mut self, cons: C) {
        let value: ValueObj = cons.into();
        let idx = self
            .mut_cur_block_codeobj()
            .consts
            .iter()
            .position(|c| c == &value)
            .unwrap_or_else(|| {
                self.mut_cur_block_codeobj().consts.push(value);
                self.mut_cur_block_codeobj().consts.len() - 1
            });
        self.write_instr(LOAD_CONST);
        self.write_arg(idx);
        self.stack_inc();
    }

    fn register_const<C: Into<ValueObj>>(&mut self, cons: C) -> usize {
        let value = cons.into();
        self.mut_cur_block_codeobj()
            .consts
            .iter()
            .position(|c| c == &value)
            .unwrap_or_else(|| {
                self.mut_cur_block_codeobj().consts.push(value);
                self.mut_cur_block_codeobj().consts.len() - 1
            })
    }

    fn local_search(&self, name: &str, _acc_kind: AccessKind) -> Option<Name> {
        let current_is_toplevel = self.cur_block() == self.toplevel_block();
        if let Some(idx) = self
            .cur_block_codeobj()
            .names
            .iter()
            .position(|n| &**n == name)
        {
            Some(Name::local(idx))
        } else if let Some(idx) = self
            .cur_block_codeobj()
            .varnames
            .iter()
            .position(|v| &**v == name)
        {
            if current_is_toplevel {
                Some(Name::local(idx))
            } else {
                Some(Name::fast(idx))
            }
        } else {
            self.cur_block_codeobj()
                .freevars
                .iter()
                .position(|f| &**f == name)
                .map(Name::deref)
        }
    }

    // local_searchで見つからなかった変数を探索する
    fn rec_search(&mut self, name: &str) -> Option<StoreLoadKind> {
        // search_name()を実行した後なのでcur_blockはskipする
        for (nth_from_toplevel, block) in self.units.iter_mut().enumerate().rev().skip(1) {
            let block_is_toplevel = nth_from_toplevel == 0;
            if block.codeobj.cellvars.iter().any(|c| &**c == name) {
                return Some(StoreLoadKind::Deref);
            } else if let Some(idx) = block.codeobj.varnames.iter().position(|v| &**v == name) {
                if block_is_toplevel {
                    return Some(StoreLoadKind::Global);
                } else {
                    // the outer scope variable
                    let cellvar_name = block.codeobj.varnames.get(idx).unwrap().clone();
                    block.codeobj.cellvars.push(cellvar_name);
                    return Some(StoreLoadKind::Deref);
                }
            }
            if block_is_toplevel && block.codeobj.names.iter().any(|n| &**n == name) {
                return Some(StoreLoadKind::Global);
            }
        }
        // 見つからなかった変数(前方参照変数など)はグローバル
        Some(StoreLoadKind::Global)
    }

    fn register_name(&mut self, name: Str) -> Name {
        let current_is_toplevel = self.cur_block() == self.toplevel_block();
        match self.rec_search(&name) {
            Some(st @ (StoreLoadKind::Local | StoreLoadKind::Global)) => {
                let st = if current_is_toplevel {
                    StoreLoadKind::Local
                } else {
                    st
                };
                self.mut_cur_block_codeobj().names.push(name);
                Name::new(st, self.cur_block_codeobj().names.len() - 1)
            }
            Some(StoreLoadKind::Deref) => {
                self.mut_cur_block_codeobj().freevars.push(name.clone());
                if self.py_version.minor >= Some(11) {
                    // in 3.11 freevars are unified with varnames
                    self.mut_cur_block_codeobj().varnames.push(name);
                    Name::deref(self.cur_block_codeobj().varnames.len() - 1)
                } else {
                    // cellvarsのpushはrec_search()で行われる
                    Name::deref(self.cur_block_codeobj().freevars.len() - 1)
                }
            }
            None => {
                // new variable
                if current_is_toplevel {
                    self.mut_cur_block_codeobj().names.push(name);
                    Name::local(self.cur_block_codeobj().names.len() - 1)
                } else {
                    self.mut_cur_block_codeobj().varnames.push(name);
                    Name::fast(self.cur_block_codeobj().varnames.len() - 1)
                }
            }
            Some(_) => {
                switch_unreachable!()
            }
        }
    }

    fn register_attr(&mut self, name: Str) -> Name {
        self.mut_cur_block_codeobj().names.push(name);
        Name::local(self.cur_block_codeobj().names.len() - 1)
    }

    fn register_method(&mut self, name: Str) -> Name {
        self.mut_cur_block_codeobj().names.push(name);
        Name::local(self.cur_block_codeobj().names.len() - 1)
    }

    fn select_load_instr(&self, kind: StoreLoadKind, acc_kind: AccessKind) -> u8 {
        match kind {
            StoreLoadKind::Fast | StoreLoadKind::FastConst => LOAD_FAST as u8,
            StoreLoadKind::Global | StoreLoadKind::GlobalConst => LOAD_NAME as u8, //LOAD_GLOBAL as u8,
            StoreLoadKind::Deref | StoreLoadKind::DerefConst => {
                if self.py_version.minor >= Some(11) {
                    Opcode311::LOAD_DEREF as u8
                } else {
                    Opcode310::LOAD_DEREF as u8
                }
            }
            StoreLoadKind::Local | StoreLoadKind::LocalConst => match acc_kind {
                Name => LOAD_NAME as u8,
                UnboundAttr => LOAD_ATTR as u8,
                BoundAttr => LOAD_METHOD as u8,
            },
        }
    }

    fn select_store_instr(&self, kind: StoreLoadKind, acc_kind: AccessKind) -> u8 {
        match kind {
            StoreLoadKind::Fast => STORE_FAST as u8,
            StoreLoadKind::FastConst => STORE_FAST as u8, // ERG_STORE_FAST_IMMUT,
            // NOTE: First-time variables are treated as GLOBAL, but they are always first-time variables when assigned, so they are just NAME
            // NOTE: 初見の変数はGLOBAL扱いになるが、代入時は必ず初見であるので単なるNAME
            StoreLoadKind::Global | StoreLoadKind::GlobalConst => STORE_NAME as u8,
            StoreLoadKind::Deref | StoreLoadKind::DerefConst => {
                if self.py_version.minor >= Some(11) {
                    Opcode311::STORE_DEREF as u8
                } else {
                    Opcode310::STORE_DEREF as u8
                }
            }
            StoreLoadKind::Local | StoreLoadKind::LocalConst => {
                match acc_kind {
                    Name => STORE_NAME as u8,
                    UnboundAttr => STORE_ATTR as u8,
                    // cannot overwrite methods directly
                    BoundAttr => STORE_ATTR as u8,
                }
            }
        }
    }

    fn emit_load_name_instr(&mut self, ident: Identifier) {
        log!(info "entered {}({ident})", fn_name!());
        if &ident.inspect()[..] == "#ModuleType" && !self.module_type_loaded {
            self.load_module_type();
            self.module_type_loaded = true;
        }
        let escaped = escape_ident(ident);
        match &escaped[..] {
            "if__" | "for__" | "while__" | "with__" | "discard__" => {
                self.load_control();
            }
            "int__" | "nat__" | "str__" | "float__" => {
                self.load_convertors();
            }
            // NoneType is not defined in the global scope, use `type(None)` instead
            "NoneType" => {
                self.emit_push_null();
                self.emit_load_name_instr(Identifier::public("type"));
                self.emit_load_const(ValueObj::None);
                self.emit_precall_and_call(1);
                self.stack_dec();
                return;
            }
            _ => {}
        }
        let name = self
            .local_search(&escaped, Name)
            .unwrap_or_else(|| self.register_name(escaped));
        let instr = self.select_load_instr(name.kind, Name);
        self.write_instr(instr);
        self.write_arg(name.idx);
        self.stack_inc();
        if instr == LOAD_GLOBAL as u8 && self.py_version.minor >= Some(11) {
            self.write_bytes(&[0; 2]);
            self.write_bytes(&[0; 8]);
        }
    }

    fn emit_load_global_instr(&mut self, ident: Identifier) {
        log!(info "entered {} ({ident})", fn_name!());
        let escaped = escape_ident(ident);
        let name = self
            .local_search(&escaped, Name)
            .unwrap_or_else(|| self.register_name(escaped));
        let instr = LOAD_GLOBAL;
        self.write_instr(instr);
        self.write_arg(name.idx);
        self.stack_inc();
    }

    fn emit_import_name_instr(&mut self, ident: Identifier, items_len: usize) {
        log!(info "entered {}({ident})", fn_name!());
        let escaped = escape_ident(ident);
        let name = self
            .local_search(&escaped, Name)
            .unwrap_or_else(|| self.register_name(escaped));
        self.write_instr(IMPORT_NAME);
        self.write_arg(name.idx);
        self.stack_inc_n(items_len);
        self.stack_dec(); // (level + from_list) -> module object
    }

    fn emit_import_from_instr(&mut self, ident: Identifier) {
        log!(info "entered {}", fn_name!());
        let escaped = escape_ident(ident);
        let name = self
            .local_search(&escaped, Name)
            .unwrap_or_else(|| self.register_name(escaped));
        self.write_instr(IMPORT_FROM);
        self.write_arg(name.idx);
        // self.stack_inc(); (module object) -> attribute
    }

    fn emit_import_all_instr(&mut self, ident: Identifier) {
        log!(info "entered {}", fn_name!());
        self.emit_load_const(0i32); // escaping to call access `Nat` before importing `Nat`
        self.emit_load_const([Str::ever("*")]);
        let escaped = escape_ident(ident);
        let name = self
            .local_search(&escaped, Name)
            .unwrap_or_else(|| self.register_name(escaped));
        self.write_instr(IMPORT_NAME);
        self.write_arg(name.idx);
        self.stack_inc();
        self.write_instr(IMPORT_STAR);
        self.write_arg(0);
        self.stack_dec_n(3);
    }

    /// item: (name, renamed)
    fn emit_global_import_items(
        &mut self,
        module: Identifier,
        items: Vec<(Identifier, Option<Identifier>)>,
    ) {
        self.emit_load_const(0);
        let item_name_tuple = items
            .iter()
            .map(|ident| ValueObj::Str(ident.0.inspect().clone()))
            .collect::<Vec<_>>();
        let items_len = item_name_tuple.len();
        self.emit_load_const(item_name_tuple);
        self.emit_import_name_instr(module, items_len);
        for (item, renamed) in items.into_iter() {
            if let Some(renamed) = renamed {
                self.emit_import_from_instr(item);
                self.emit_store_global_instr(renamed);
            } else {
                self.emit_import_from_instr(item.clone());
                self.emit_store_global_instr(item);
            }
        }
        self.emit_pop_top(); // discard IMPORT_FROM object
    }

    fn emit_load_attr_instr(&mut self, ident: Identifier) {
        log!(info "entered {} ({ident})", fn_name!());
        let escaped = escape_ident(ident);
        let name = self
            .local_search(&escaped, UnboundAttr)
            .unwrap_or_else(|| self.register_attr(escaped));
        let instr = self.select_load_instr(name.kind, UnboundAttr);
        self.write_instr(instr);
        self.write_arg(name.idx);
        if self.py_version.minor >= Some(11) {
            self.write_bytes(&[0; 8]);
        }
    }

    fn emit_load_method_instr(&mut self, ident: Identifier) {
        log!(info "entered {} ({ident})", fn_name!());
        if &ident.inspect()[..] == "__new__" {
            log!("{:?}", ident.vi);
        }
        let escaped = escape_ident(ident);
        let name = self
            .local_search(&escaped, BoundAttr)
            .unwrap_or_else(|| self.register_method(escaped));
        let instr = self.select_load_instr(name.kind, BoundAttr);
        self.write_instr(instr);
        self.write_arg(name.idx);
        if self.py_version.minor >= Some(11) {
            self.stack_inc(); // instead of PUSH_NULL
            self.write_bytes(&[0; 20]);
        }
    }

    fn emit_store_instr(&mut self, ident: Identifier, acc_kind: AccessKind) {
        log!(info "entered {} ({ident})", fn_name!());
        let escaped = escape_ident(ident);
        let name = self.local_search(&escaped, acc_kind).unwrap_or_else(|| {
            if acc_kind.is_local() {
                self.register_name(escaped)
            } else {
                self.register_attr(escaped)
            }
        });
        let instr = self.select_store_instr(name.kind, acc_kind);
        self.write_instr(instr);
        self.write_arg(name.idx);
        self.stack_dec();
        if instr == STORE_ATTR as u8 {
            if self.py_version.minor >= Some(11) {
                self.write_bytes(&[0; 8]);
            }
            self.stack_dec();
        }
    }

    /// used for importing Erg builtin objects, etc. normally, this is not used
    // Ergの組み込みオブジェクトをimportするときなどに使う、通常は使わない
    fn emit_store_global_instr(&mut self, ident: Identifier) {
        log!(info "entered {} ({ident})", fn_name!());
        let escaped = escape_ident(ident);
        let name = self
            .local_search(&escaped, Name)
            .unwrap_or_else(|| self.register_name(escaped));
        let instr = STORE_GLOBAL;
        self.write_instr(instr);
        self.write_arg(name.idx);
        self.stack_dec();
    }

    /// Ergの文法として、属性への代入は存在しない(必ずオブジェクトはすべての属性を初期化しなくてはならないため)
    /// この関数はPythonへ落とし込むときに使う
    fn store_acc(&mut self, acc: Accessor) {
        log!(info "entered {} ({acc})", fn_name!());
        match acc {
            Accessor::Ident(ident) => {
                self.emit_store_instr(ident, Name);
            }
            Accessor::Attr(attr) => {
                self.emit_expr(*attr.obj);
                self.emit_store_instr(attr.ident, UnboundAttr);
            }
        }
    }

    fn emit_pop_top(&mut self) {
        self.write_instr(POP_TOP);
        self.write_arg(0);
        self.stack_dec();
    }

    fn cancel_if_pop_top(&mut self) {
        if self.cur_block_codeobj().code.len() < 2 {
            return;
        }
        let lasop_t_idx = self.cur_block_codeobj().code.len() - 2;
        if self.cur_block_codeobj().code.get(lasop_t_idx) == Some(&(POP_TOP as u8)) {
            self.mut_cur_block_codeobj().code.pop();
            self.mut_cur_block_codeobj().code.pop();
            self.mut_cur_block().lasti -= 2;
            self.stack_inc();
        }
    }

    /// Compileが継続不能になった際呼び出す
    /// 極力使わないこと
    #[track_caller]
    fn crash(&mut self, description: &str) -> ! {
        if cfg!(debug_assertions) || cfg!(feature = "debug") {
            println!("current block: {}", self.cur_block());
            panic!("internal error: {description}");
        } else {
            let err = CompileError::compiler_bug(
                0,
                self.input().clone(),
                Location::Unknown,
                fn_name!(),
                line!(),
            );
            err.write_to_stderr();
            process::exit(1);
        }
    }

    fn gen_param_names(&self, params: &Params) -> Vec<Str> {
        params
            .non_defaults
            .iter()
            .map(|p| (p.inspect().map(|s| &s[..]).unwrap_or("_"), &p.vi))
            .chain(if let Some(var_args) = &params.var_params {
                vec![(
                    var_args.inspect().map(|s| &s[..]).unwrap_or("_"),
                    &var_args.vi,
                )]
            } else {
                vec![]
            })
            .chain(
                params
                    .defaults
                    .iter()
                    .map(|p| (p.inspect().map(|s| &s[..]).unwrap_or("_"), &p.sig.vi)),
            )
            .enumerate()
            .map(|(i, (s, vi))| {
                if s == "_" {
                    format!("_{i}")
                } else {
                    escape_name(
                        s,
                        &VisibilityModifier::Private,
                        vi.def_loc.loc.ln_begin().unwrap_or(0),
                        vi.def_loc.loc.col_begin().unwrap_or(0),
                    )
                    .to_string()
                }
            })
            .map(|s| self.get_cached(&s))
            .collect()
    }

    fn emit_acc(&mut self, acc: Accessor) {
        log!(info "entered {} ({acc})", fn_name!());
        match acc {
            Accessor::Ident(ident) => {
                self.emit_load_name_instr(ident);
            }
            Accessor::Attr(mut a) => {
                // Python's namedtuple, a representation of Record, does not allow attribute names such as `::x`.
                // Since Erg does not allow the coexistence of private and public variables with the same name, there is no problem in this trick.
                let is_record = a.obj.ref_t().is_record();
                if is_record {
                    a.ident.raw.vis = VisModifierSpec::Public(DOT);
                }
                if let Some(varname) = debind(&a.ident) {
                    a.ident.raw.vis = VisModifierSpec::Private;
                    a.ident.raw.name = VarName::from_str(varname);
                    self.emit_load_name_instr(a.ident);
                } else {
                    self.emit_expr(*a.obj);
                    self.emit_load_attr_instr(a.ident);
                }
            }
        }
    }

    fn emit_def(&mut self, def: Def) {
        log!(info "entered {} ({})", fn_name!(), def.sig);
        if def.def_kind().is_trait() {
            return self.emit_trait_def(def);
        }
        match def.sig {
            Signature::Subr(sig) => self.emit_subr_def(None, sig, def.body),
            Signature::Var(sig) => self.emit_var_def(sig, def.body),
        }
    }

    fn emit_push_null(&mut self) {
        if self.py_version.minor >= Some(11) {
            self.write_instr(Opcode311::PUSH_NULL);
            self.write_arg(0);
            self.stack_inc();
        }
    }

    fn emit_precall_and_call(&mut self, argc: usize) {
        self.write_instr(Opcode311::PRECALL);
        self.write_arg(argc);
        self.write_arg(0);
        self.write_arg(0);
        self.write_instr(Opcode311::CALL);
        self.write_arg(argc);
        self.write_bytes(&[0; 8]);
        self.stack_dec();
    }

    fn emit_call_instr(&mut self, argc: usize, kind: AccessKind) {
        if self.py_version.minor >= Some(11) {
            self.emit_precall_and_call(argc);
        } else {
            match kind {
                AccessKind::BoundAttr => self.write_instr(Opcode310::CALL_METHOD),
                _ => self.write_instr(Opcode310::CALL_FUNCTION),
            }
            self.write_arg(argc);
        }
    }

    fn emit_call_kw_instr(&mut self, argc: usize, kws: Vec<ValueObj>) {
        if self.py_version.minor >= Some(11) {
            let idx = self.register_const(kws);
            self.write_instr(Opcode311::KW_NAMES);
            self.write_arg(idx);
            self.emit_precall_and_call(argc);
        } else {
            self.emit_load_const(kws);
            self.write_instr(Opcode310::CALL_FUNCTION_KW);
            self.write_arg(argc);
        }
    }

    fn emit_trait_def(&mut self, def: Def) {
        if !self.abc_loaded {
            self.load_abc();
            self.abc_loaded = true;
        }
        self.emit_push_null();
        self.write_instr(LOAD_BUILD_CLASS);
        self.write_arg(0);
        self.stack_inc();
        let code = self.emit_trait_block(def.def_kind(), &def.sig, def.body.block);
        self.emit_load_const(code);
        if self.py_version.minor < Some(11) {
            self.emit_load_const(def.sig.ident().inspect().clone());
        } else {
            self.stack_inc();
        }
        self.write_instr(MAKE_FUNCTION);
        self.write_arg(0);
        self.emit_load_const(def.sig.ident().inspect().clone());
        self.emit_load_name_instr(Identifier::private("#ABCMeta"));
        let subclasses_len = 1;
        self.emit_call_kw_instr(2 + subclasses_len, vec![ValueObj::from("metaclass")]);
        let sum = if self.py_version.minor >= Some(11) {
            1 + 2 + subclasses_len
        } else {
            1 + 2 + 1 + subclasses_len
        };
        self.stack_dec_n(sum - 1);
        self.emit_store_instr(def.sig.into_ident(), Name);
        self.stack_dec();
    }

    // trait variables will be removed
    // T = Trait {
    //     x = Int
    //     f = (self: Self) -> Int
    // }
    // ↓
    // class T(metaclass=ABCMeta):
    //    def f(): pass
    fn emit_trait_block(&mut self, kind: DefKind, sig: &Signature, mut block: Block) -> CodeObj {
        debug_assert_eq!(kind, DefKind::Trait);
        let name = sig.ident().inspect().clone();
        let Expr::Call(mut trait_call) = block.remove(0) else { unreachable!() };
        let req = if let Some(Expr::Record(req)) = trait_call.args.remove_left_or_key("Requirement")
        {
            req.attrs.into_iter()
        } else {
            vec![].into_iter()
        };
        self.unit_size += 1;
        let firstlineno = block
            .get(0)
            .and_then(|def| def.ln_begin())
            .unwrap_or_else(|| sig.ln_begin().unwrap());
        self.units.push(PyCodeGenUnit::new(
            self.unit_size,
            self.py_version,
            vec![],
            Str::rc(self.cfg.input.enclosed_name()),
            &name,
            firstlineno,
            0,
        ));
        let mod_name = self.toplevel_block_codeobj().name.clone();
        self.emit_load_const(mod_name);
        self.emit_store_instr(Identifier::public("__module__"), Name);
        self.emit_load_const(name);
        self.emit_store_instr(Identifier::public("__qualname__"), Name);
        for def in req {
            self.emit_empty_func(
                Some(sig.ident().inspect()),
                def.sig.into_ident(),
                Some(Identifier::private("#abstractmethod")),
            );
        }
        self.emit_load_const(ValueObj::None);
        self.write_instr(RETURN_VALUE);
        self.write_arg(0);
        if self.stack_len() > 1 {
            let block_id = self.cur_block().id;
            let stack_len = self.stack_len();
            CompileError::stack_bug(
                self.input().clone(),
                Location::Unknown,
                stack_len,
                block_id,
                fn_name_full!(),
            )
            .write_to_stderr();
            self.crash("error in emit_trait_block: invalid stack size");
        }
        // flagging
        if !self.cur_block_codeobj().varnames.is_empty() {
            self.mut_cur_block_codeobj().flags += CodeObjFlags::NewLocals as u32;
        }
        // end of flagging
        let unit = self.units.pop().unwrap();
        if !self.units.is_empty() {
            let ld = unit.prev_lineno - self.cur_block().prev_lineno;
            if ld != 0 {
                if let Some(l) = self.mut_cur_block_codeobj().lnotab.last_mut() {
                    *l += ld as u8;
                }
                self.mut_cur_block().prev_lineno += ld;
            }
        }
        unit.codeobj
    }

    fn emit_empty_func(
        &mut self,
        class_name: Option<&str>,
        ident: Identifier,
        deco: Option<Identifier>,
    ) {
        log!(info "entered {} ({ident})", fn_name!());
        self.emit_push_null();
        let deco_is_some = deco.is_some();
        if let Some(deco) = deco {
            self.emit_load_name_instr(deco);
        }
        let code = {
            self.unit_size += 1;
            self.units.push(PyCodeGenUnit::new(
                self.unit_size,
                self.py_version,
                vec![],
                Str::rc(self.cfg.input.enclosed_name()),
                ident.inspect(),
                ident.ln_begin().unwrap_or(0),
                0,
            ));
            self.emit_load_const(ValueObj::None);
            self.write_instr(RETURN_VALUE);
            self.write_arg(0);
            let unit = self.units.pop().unwrap();
            if !self.units.is_empty() {
                let ld = unit
                    .prev_lineno
                    .saturating_sub(self.cur_block().prev_lineno);
                if ld != 0 {
                    if let Some(l) = self.mut_cur_block_codeobj().lnotab.last_mut() {
                        *l += ld as u8;
                    }
                    self.mut_cur_block().prev_lineno += ld;
                }
            }
            unit.codeobj
        };
        self.emit_load_const(code);
        if self.py_version.minor < Some(11) {
            if let Some(class) = class_name {
                self.emit_load_const(Str::from(format!("{class}.{}", ident.inspect())));
            } else {
                self.emit_load_const(ident.inspect().clone());
            }
        } else {
            self.stack_inc();
        }
        self.write_instr(MAKE_FUNCTION);
        self.write_arg(0);
        if deco_is_some {
            self.emit_call_instr(1, Name);
            self.stack_dec();
        }
        // stack_dec: (<abstractmethod>) + <code obj> + <name> -> <function>
        self.stack_dec();
        self.emit_store_instr(ident, Name);
    }

    fn emit_class_def(&mut self, class_def: ClassDef) {
        log!(info "entered {} ({})", fn_name!(), class_def.sig);
        self.emit_push_null();
        let ident = class_def.sig.ident().clone();
        let require_or_sup = class_def.require_or_sup.clone().map(|x| *x);
        let obj = class_def.obj.clone();
        self.write_instr(LOAD_BUILD_CLASS);
        self.write_arg(0);
        self.stack_inc();
        let code = self.emit_class_block(class_def);
        self.emit_load_const(code);
        if self.py_version.minor < Some(11) {
            self.emit_load_const(ident.inspect().clone());
        } else {
            self.stack_inc();
        }
        self.write_instr(MAKE_FUNCTION);
        self.write_arg(0);
        self.emit_load_const(ident.inspect().clone());
        // LOAD subclasses
        let subclasses_len = self.emit_require_type(obj, require_or_sup);
        self.emit_call_instr(2 + subclasses_len, Name);
        self.stack_dec_n((1 + 2 + subclasses_len) - 1);
        self.emit_store_instr(ident, Name);
        self.stack_dec();
    }

    fn emit_patch_def(&mut self, patch_def: PatchDef) {
        log!(info "entered {} ({})", fn_name!(), patch_def.sig);
        for def in patch_def.methods {
            // Invert.
            //     invert self = ...
            // ↓
            // def Invert::invert(self): ...
            let Expr::Def(mut def) = def else { todo!() };
            let namespace = self.cur_block_codeobj().name.trim_start_matches("::");
            let name = format!(
                "{}{}{}",
                namespace,
                patch_def.sig.ident().to_string_notype(),
                def.sig.ident().to_string_notype()
            );
            def.sig.ident_mut().raw.name = VarName::from_str(Str::from(name));
            def.sig.ident_mut().raw.vis = VisModifierSpec::Private;
            self.emit_def(def);
        }
    }

    // NOTE: use `TypeVar`, `Generic` in `typing` module
    // fn emit_poly_type_def(&mut self, sig: SubrSignature, body: DefBody) {}

    /// Y = Inherit X => class Y(X): ...
    fn emit_require_type(&mut self, obj: GenTypeObj, require_or_sup: Option<Expr>) -> usize {
        log!(info "entered {} ({obj}, {require_or_sup:?})", fn_name!());
        match obj {
            GenTypeObj::Class(_) => 0,
            GenTypeObj::Subclass(_) => {
                self.emit_expr(require_or_sup.unwrap());
                1 // TODO: not always 1
            }
            _ => todo!(),
        }
    }

    fn emit_redef(&mut self, redef: ReDef) {
        log!(info "entered {} ({redef})", fn_name!());
        self.emit_frameless_block(redef.block, vec![]);
        self.store_acc(redef.attr);
    }

    fn emit_var_def(&mut self, sig: VarSignature, mut body: DefBody) {
        log!(info "entered {} ({sig} = {})", fn_name!(), body.block);
        if body.block.len() == 1 {
            self.emit_expr(body.block.remove(0));
        } else {
            self.emit_frameless_block(body.block, vec![]);
        }
        if sig.global {
            self.emit_store_global_instr(sig.ident);
        } else {
            self.emit_store_instr(sig.ident, Name);
        }
    }

    fn emit_subr_def(&mut self, class_name: Option<&str>, sig: SubrSignature, body: DefBody) {
        log!(info "entered {} ({sig} = {})", fn_name!(), body.block);
        let name = sig.ident.inspect().clone();
        let mut make_function_flag = 0;
        let params = self.gen_param_names(&sig.params);
        if !sig.params.defaults.is_empty() {
            let defaults_len = sig.params.defaults.len();
            sig.params
                .defaults
                .into_iter()
                .for_each(|default| self.emit_expr(default.default_val));
            self.write_instr(BUILD_TUPLE);
            self.write_arg(defaults_len);
            self.stack_dec_n(defaults_len - 1);
            make_function_flag += MakeFunctionFlags::Defaults as usize;
        }
        let flags = if sig.params.var_params.is_some() {
            CodeObjFlags::VarArgs as u32
        } else {
            0
        };
        let code = self.emit_block(body.block, Some(name.clone()), params, flags);
        // code.flags += CodeObjFlags::Optimized as u32;
        self.register_cellvars(&mut make_function_flag);
        self.emit_load_const(code);
        if self.py_version.minor < Some(11) {
            if let Some(class) = class_name {
                self.emit_load_const(Str::from(format!("{class}.{name}")));
            } else {
                self.emit_load_const(name);
            }
        } else {
            self.stack_inc();
        }
        self.write_instr(MAKE_FUNCTION);
        self.write_arg(make_function_flag);
        // stack_dec: <code obj> + <name> -> <function>
        self.stack_dec();
        if make_function_flag & MakeFunctionFlags::Defaults as usize != 0 {
            self.stack_dec();
        }
        self.emit_store_instr(sig.ident, Name);
    }

    fn emit_lambda(&mut self, lambda: Lambda) {
        log!(info "entered {} ({lambda})", fn_name!());
        let mut make_function_flag = 0;
        let params = self.gen_param_names(&lambda.params);
        if !lambda.params.defaults.is_empty() {
            let defaults_len = lambda.params.defaults.len();
            lambda
                .params
                .defaults
                .into_iter()
                .for_each(|default| self.emit_expr(default.default_val));
            self.write_instr(BUILD_TUPLE);
            self.write_arg(defaults_len);
            self.stack_dec_n(defaults_len - 1);
            make_function_flag += MakeFunctionFlags::Defaults as usize;
        }
        let flags = if lambda.params.var_params.is_some() {
            CodeObjFlags::VarArgs as u32
        } else {
            0
        };
        let code = self.emit_block(lambda.body, Some("<lambda>".into()), params, flags);
        self.register_cellvars(&mut make_function_flag);
        self.emit_load_const(code);
        if self.py_version.minor < Some(11) {
            self.emit_load_const("<lambda>");
        } else {
            self.stack_inc();
        }
        self.write_instr(MAKE_FUNCTION);
        self.write_arg(make_function_flag);
        // stack_dec: <lambda code obj> + <name "<lambda>"> -> <function>
        self.stack_dec();
        if make_function_flag & MakeFunctionFlags::Defaults as usize != 0 {
            self.stack_dec();
        }
    }

    fn register_cellvars(&mut self, flag: &mut usize) {
        if !self.cur_block_codeobj().cellvars.is_empty() {
            let cellvars_len = self.cur_block_codeobj().cellvars.len();
            for i in 0..cellvars_len {
                if self.py_version.minor >= Some(11) {
                    self.write_instr(Opcode311::MAKE_CELL);
                    self.write_arg(i);
                    self.write_instr(Opcode311::LOAD_CLOSURE);
                } else {
                    self.write_instr(Opcode310::LOAD_CLOSURE);
                }
                self.write_arg(i);
            }
            self.write_instr(BUILD_TUPLE);
            self.write_arg(cellvars_len);
            *flag += MakeFunctionFlags::Closure as usize;
        }
    }

    fn emit_unaryop(&mut self, unary: UnaryOp) {
        log!(info "entered {} ({unary})", fn_name!());
        let val_t = unary
            .info
            .t
            .non_default_params()
            .and_then(|tys| tys.get(0).map(|pt| pt.typ()))
            .unwrap_or(Type::FAILURE);
        let tycode = TypeCode::from(val_t);
        let instr = match &unary.op.kind {
            // TODO:
            TokenKind::PrePlus => UNARY_POSITIVE,
            TokenKind::PreMinus => UNARY_NEGATIVE,
            TokenKind::PreBitNot => UNARY_INVERT,
            TokenKind::Mutate => {
                if !self.mutate_op_loaded {
                    self.load_mutate_op();
                }
                if self.py_version.minor >= Some(11) {
                    self.emit_push_null();
                }
                self.emit_load_name_instr(Identifier::private("#mutate_operator"));
                NOP // ERG_MUTATE,
            }
            _ => {
                CompileError::feature_error(
                    self.cfg.input.clone(),
                    unary.op.loc(),
                    &unary.op.inspect().clone(),
                    String::from(unary.op.content),
                )
                .write_to_stderr();
                NOT_IMPLEMENTED
            }
        };
        self.emit_expr(*unary.expr);
        if instr != NOP {
            self.write_instr(instr);
            self.write_arg(tycode as usize);
        } else {
            if self.py_version.minor >= Some(11) {
                self.emit_precall_and_call(1);
            } else {
                self.write_instr(Opcode310::CALL_FUNCTION);
                self.write_arg(1);
            }
            self.stack_dec();
        }
    }

    fn emit_binop(&mut self, bin: BinOp) {
        log!(info "entered {} ({bin})", fn_name!());
        // TODO: and/orのプリミティブ命令の実装
        // Range operators are not operators in Python
        match &bin.op.kind {
            // l..<r == range(l, r)
            TokenKind::RightOpen => {
                self.emit_push_null();
                self.emit_load_name_instr(Identifier::public("RightOpenRange"));
            }
            TokenKind::LeftOpen => {
                self.emit_push_null();
                self.emit_load_name_instr(Identifier::public("LeftOpenRange"));
            }
            TokenKind::Closed => {
                self.emit_push_null();
                self.emit_load_name_instr(Identifier::public("ClosedRange"));
            }
            TokenKind::Open => {
                self.emit_push_null();
                self.emit_load_name_instr(Identifier::public("OpenRange"));
            }
            TokenKind::InOp => {
                // if no-std, always `x in y == True`
                if self.cfg.no_std {
                    self.emit_load_const(true);
                    return;
                }
                if !self.in_op_loaded {
                    self.load_in_op();
                }
                self.emit_push_null();
                self.emit_load_name_instr(Identifier::private("#in_operator"));
            }
            _ => {}
        }
        let lhs_t = bin
            .info
            .t
            .non_default_params()
            .and_then(|tys| tys.get(0).map(|pt| pt.typ()))
            .unwrap_or(Type::FAILURE);
        let rhs_t = bin
            .info
            .t
            .non_default_params()
            .and_then(|tys| tys.get(1).map(|pt| pt.typ()))
            .unwrap_or(Type::FAILURE);
        let type_pair = TypePair::new(lhs_t, rhs_t);
        self.emit_expr(*bin.lhs);
        self.emit_expr(*bin.rhs);
        self.emit_binop_instr(bin.op, type_pair);
    }

    fn emit_binop_instr(&mut self, binop: Token, type_pair: TypePair) {
        if self.py_version.minor >= Some(11) {
            self.emit_binop_instr_311(binop, type_pair);
        } else {
            self.emit_binop_instr_310(binop, type_pair);
        }
    }

    fn emit_binop_instr_310(&mut self, binop: Token, type_pair: TypePair) {
        let instr = match &binop.kind {
            TokenKind::Plus => Opcode310::BINARY_ADD,
            TokenKind::Minus => Opcode310::BINARY_SUBTRACT,
            TokenKind::Star => Opcode310::BINARY_MULTIPLY,
            TokenKind::Slash => Opcode310::BINARY_TRUE_DIVIDE,
            TokenKind::FloorDiv => Opcode310::BINARY_FLOOR_DIVIDE,
            TokenKind::Pow => Opcode310::BINARY_POWER,
            TokenKind::Mod => Opcode310::BINARY_MODULO,
            TokenKind::AndOp | TokenKind::BitAnd => Opcode310::BINARY_AND,
            TokenKind::OrOp | TokenKind::BitOr => Opcode310::BINARY_OR,
            TokenKind::BitXor => Opcode310::BINARY_XOR,
            TokenKind::IsOp | TokenKind::IsNotOp => Opcode310::IS_OP,
            TokenKind::Less
            | TokenKind::LessEq
            | TokenKind::DblEq
            | TokenKind::NotEq
            | TokenKind::Gre
            | TokenKind::GreEq => Opcode310::COMPARE_OP,
            TokenKind::LeftOpen
            | TokenKind::RightOpen
            | TokenKind::Closed
            | TokenKind::Open
            | TokenKind::InOp => Opcode310::CALL_FUNCTION, // ERG_BINARY_RANGE,
            _ => {
                CompileError::feature_error(
                    self.cfg.input.clone(),
                    binop.loc(),
                    &binop.inspect().clone(),
                    String::from(binop.content),
                )
                .write_to_stderr();
                Opcode310::NOT_IMPLEMENTED
            }
        };
        let arg = match &binop.kind {
            TokenKind::Less => 0,
            TokenKind::LessEq => 1,
            TokenKind::DblEq => 2,
            TokenKind::NotEq => 3,
            TokenKind::Gre => 4,
            TokenKind::GreEq => 5,
            TokenKind::IsOp => 0,
            TokenKind::IsNotOp => 1,
            TokenKind::LeftOpen
            | TokenKind::RightOpen
            | TokenKind::Closed
            | TokenKind::Open
            | TokenKind::InOp => 2,
            _ => type_pair as usize,
        };
        self.write_instr(instr);
        self.write_arg(arg);
        self.stack_dec();
        match &binop.kind {
            TokenKind::LeftOpen
            | TokenKind::RightOpen
            | TokenKind::Open
            | TokenKind::Closed
            | TokenKind::InOp => {
                self.stack_dec();
            }
            _ => {}
        }
    }

    fn emit_binop_instr_311(&mut self, binop: Token, type_pair: TypePair) {
        let instr = match &binop.kind {
            TokenKind::Plus
            | TokenKind::Minus
            | TokenKind::Star
            | TokenKind::Slash
            | TokenKind::FloorDiv
            | TokenKind::Pow
            | TokenKind::Mod
            | TokenKind::AndOp
            | TokenKind::OrOp
            | TokenKind::BitAnd
            | TokenKind::BitOr
            | TokenKind::BitXor => Opcode311::BINARY_OP,
            TokenKind::IsOp | TokenKind::IsNotOp => Opcode311::IS_OP,
            TokenKind::Less
            | TokenKind::LessEq
            | TokenKind::DblEq
            | TokenKind::NotEq
            | TokenKind::Gre
            | TokenKind::GreEq => Opcode311::COMPARE_OP,
            TokenKind::LeftOpen
            | TokenKind::RightOpen
            | TokenKind::Closed
            | TokenKind::Open
            | TokenKind::InOp => {
                self.write_instr(Opcode311::PRECALL);
                self.write_arg(2);
                self.write_arg(0);
                self.write_arg(0);
                Opcode311::CALL
            }
            _ => {
                CompileError::feature_error(
                    self.cfg.input.clone(),
                    binop.loc(),
                    &binop.inspect().clone(),
                    String::from(binop.content),
                )
                .write_to_stderr();
                Opcode311::NOT_IMPLEMENTED
            }
        };
        let arg = match &binop.kind {
            TokenKind::Plus => BinOpCode::Add as usize,
            TokenKind::Minus => BinOpCode::Subtract as usize,
            TokenKind::Star => BinOpCode::Multiply as usize,
            TokenKind::Slash => BinOpCode::TrueDivide as usize,
            TokenKind::FloorDiv => BinOpCode::FloorDiv as usize,
            TokenKind::Pow => BinOpCode::Power as usize,
            TokenKind::Mod => BinOpCode::Remainder as usize,
            TokenKind::AndOp | TokenKind::BitAnd => BinOpCode::And as usize,
            TokenKind::OrOp | TokenKind::BitOr => BinOpCode::Or as usize,
            TokenKind::BitXor => BinOpCode::Xor as usize,
            TokenKind::Less => 0,
            TokenKind::LessEq => 1,
            TokenKind::DblEq => 2,
            TokenKind::NotEq => 3,
            TokenKind::Gre => 4,
            TokenKind::GreEq => 5,
            TokenKind::IsOp => 0,
            TokenKind::IsNotOp => 1,
            TokenKind::LeftOpen
            | TokenKind::RightOpen
            | TokenKind::Closed
            | TokenKind::Open
            | TokenKind::InOp => 2,
            _ => type_pair as usize,
        };
        self.write_instr(instr);
        self.write_arg(arg);
        match instr {
            Opcode311::CALL => {
                self.write_bytes(&[0; 8]);
            }
            Opcode311::BINARY_OP => {
                self.write_bytes(&[0; 2]);
            }
            Opcode311::COMPARE_OP => {
                self.write_bytes(&[0; 4]);
            }
            _ => {}
        }
        self.stack_dec();
        match &binop.kind {
            TokenKind::LeftOpen
            | TokenKind::RightOpen
            | TokenKind::Open
            | TokenKind::Closed
            | TokenKind::InOp => {
                self.stack_dec();
                if self.py_version.minor >= Some(11) {
                    self.stack_dec();
                }
            }
            _ => {}
        }
    }

    fn emit_del_instr(&mut self, mut args: Args) {
        let Some(Expr::Accessor(Accessor::Ident(ident))) = args.remove_left_or_key("obj") else {
            log!(err "del instruction requires an identifier");
            return;
        };
        log!(info "entered {} ({ident})", fn_name!());
        let escaped = escape_ident(ident);
        let name = self
            .local_search(&escaped, Name)
            .unwrap_or_else(|| self.register_name(escaped));
        self.write_instr(DELETE_NAME);
        self.write_arg(name.idx);
        self.emit_load_const(ValueObj::None);
    }

    fn emit_not_instr(&mut self, mut args: Args) {
        log!(info "entered {}", fn_name!());
        let expr = args.remove_left_or_key("b").unwrap();
        self.emit_expr(expr);
        self.write_instr(UNARY_NOT);
        self.write_arg(0);
    }

    fn emit_discard_instr(&mut self, mut args: Args) {
        log!(info "entered {}", fn_name!());
        while let Some(arg) = args.try_remove(0) {
            self.emit_expr(arg);
            self.emit_pop_top();
        }
        self.emit_load_const(ValueObj::None);
    }

    fn deopt_instr(&mut self, kind: ControlKind, args: Args) {
        if !self.control_loaded {
            self.load_control();
        }
        let local = match kind {
            ControlKind::If => Identifier::public("if__"),
            ControlKind::For => Identifier::public("for__"),
            ControlKind::While => Identifier::public("while__"),
            ControlKind::With => Identifier::public("with__"),
            ControlKind::Discard => Identifier::public("discard__"),
            ControlKind::Assert => Identifier::public("assert__"),
            kind => todo!("{kind:?}"),
        };
        self.emit_call_local(local, args);
    }

    fn emit_if_instr(&mut self, mut args: Args) {
        log!(info "entered {}", fn_name!());
        let init_stack_len = self.stack_len();
        let cond = args.remove(0);
        self.emit_expr(cond);
        let idx_pop_jump_if_false = self.lasti();
        self.write_instr(EXTENDED_ARG);
        self.write_arg(0);
        // Opcode310::POP_JUMP_IF_FALSE == Opcode311::POP_JUMP_FORWARD_IF_FALSE
        self.write_instr(Opcode310::POP_JUMP_IF_FALSE);
        // cannot detect where to jump to at this moment, so put as 0
        self.write_arg(0);
        match args.remove(0) {
            // then block
            Expr::Lambda(lambda) => {
                // let params = self.gen_param_names(&lambda.params);
                self.emit_frameless_block(lambda.body, vec![]);
            }
            other => {
                self.emit_expr(other);
            }
        }
        if args.get(0).is_some() {
<<<<<<< HEAD
            let idx_jump_forward = self.lasti();
            self.write_instr(EXTENDED_ARG);
            self.write_arg(0);
            self.write_instr(Opcode308::JUMP_FORWARD); // jump to end
=======
            let mut idx_jump_forward = self.lasti();
            self.write_instr(Opcode311::JUMP_FORWARD); // jump to end
>>>>>>> bea41346
            self.write_arg(0);
            // else block
            let idx_else_begin = match self.py_version.minor {
                Some(11) => self.lasti() - idx_pop_jump_if_false - 2,
                Some(10) => self.lasti(),
                _ => self.lasti(),
            };
            self.fill_jump(idx_pop_jump_if_false + 1, idx_else_begin - 2);
            match args.remove(0) {
                Expr::Lambda(lambda) => {
                    // let params = self.gen_param_names(&lambda.params);
                    self.emit_frameless_block(lambda.body, vec![]);
                }
                other => {
                    self.emit_expr(other);
                }
            }
            let idx_end = self.lasti();
<<<<<<< HEAD
            self.fill_jump(idx_jump_forward + 1, idx_end - idx_jump_forward - 2 - 1);
=======
            let jump_to = idx_end - idx_jump_forward - 2;
            self.calc_edit_jump(idx_jump_forward + 1, jump_to);
>>>>>>> bea41346
            // FIXME: this is a hack to make sure the stack is balanced
            while self.stack_len() != init_stack_len + 1 {
                self.stack_dec();
            }
        } else {
<<<<<<< HEAD
            self.write_instr(Opcode308::JUMP_FORWARD);
            self.write_arg(1);
=======
            self.write_instr(Opcode311::JUMP_FORWARD);
            let jump_to = match self.py_version.minor {
                Some(11 | 10) => 1,
                _ => 2,
            };
            self.write_arg(jump_to);
>>>>>>> bea41346
            // no else block
            let idx_end = if self.py_version.minor >= Some(11) {
                self.lasti() - idx_pop_jump_if_false - 1
            } else {
                self.lasti()
            };
            self.fill_jump(idx_pop_jump_if_false + 1, idx_end - 2);
            self.emit_load_const(ValueObj::None);
            while self.stack_len() != init_stack_len + 1 {
                self.stack_dec();
            }
        }
        debug_assert_eq!(self.stack_len(), init_stack_len + 1);
    }

    fn emit_for_instr(&mut self, mut args: Args) {
        log!(info "entered {} ({})", fn_name!(), args);
        if !matches!(args.get(1).unwrap(), Expr::Lambda(_)) {
            return self.deopt_instr(ControlKind::For, args);
        }
        let _init_stack_len = self.stack_len();
        let iterable = args.remove(0);
        self.emit_expr(iterable);
        self.write_instr(GET_ITER);
        self.write_arg(0);
        let idx_for_iter = self.lasti();
        self.write_instr(EXTENDED_ARG);
        self.write_arg(0);
        self.write_instr(FOR_ITER);
        self.stack_inc();
        // FOR_ITER pushes a value onto the stack, but we can't know how many
        // but after executing this instruction, stack_len should be 1
        // cannot detect where to jump to at this moment, so put as 0
        self.write_arg(0);
        let Expr::Lambda(lambda) = args.remove(0) else { unreachable!() };
        // If there is nothing on the stack at the start, init_stack_len == 2 (an iterator and the first iterator value)
        let init_stack_len = self.stack_len();
        let params = self.gen_param_names(&lambda.params);
        // store the iterator value, stack_len == 1 or 2 in the end
        self.emit_frameless_block(lambda.body, params);
        if self.stack_len() > init_stack_len - 1 {
            self.emit_pop_top();
        }
        debug_assert_eq!(self.stack_len(), init_stack_len - 1); // the iterator is remained
        match self.py_version.minor {
            Some(11) => {
                self.write_instr(Opcode311::JUMP_BACKWARD);
                self.write_arg((self.lasti() - idx_for_iter + 2) / 2);
            }
            Some(10) => {
                self.write_instr(Opcode310::JUMP_ABSOLUTE);
                self.write_arg(idx_for_iter / 2);
            }
            Some(9 | 8 | 7) => {
                self.write_instr(Opcode309::JUMP_ABSOLUTE);
                self.write_arg(idx_for_iter);
            }
            _ => todo!("not supported Python version"),
        }
        let idx_end = self.lasti();
        self.fill_jump(idx_for_iter + 1, idx_end - idx_for_iter - 2 - 2);
        self.stack_dec();
        self.emit_load_const(ValueObj::None);
        debug_assert_eq!(self.stack_len(), _init_stack_len + 1);
    }

    fn emit_while_instr(&mut self, mut args: Args) {
        log!(info "entered {} ({})", fn_name!(), args);
        if !matches!(args.get(1).unwrap(), Expr::Lambda(_)) {
            return self.deopt_instr(ControlKind::While, args);
        }
        let _init_stack_len = self.stack_len();
        // e.g. is_foo!: () => Bool, do!(is_bar)
        let cond_block = args.remove(0);
        let cond = match cond_block {
            Expr::Lambda(mut lambda) => lambda.body.remove(0),
            Expr::Accessor(acc) => Expr::Accessor(acc).call_expr(Args::empty()),
            _ => todo!(),
        };
        // Evaluate again at the end of the loop
        self.emit_expr(cond.clone());
        let idx_while = self.lasti();
        self.write_instr(EXTENDED_ARG);
        self.write_arg(0);
        self.write_instr(Opcode310::POP_JUMP_IF_FALSE);
        self.write_arg(0);
        self.stack_dec();
        let Expr::Lambda(lambda) = args.remove(0) else { unreachable!() };
        let init_stack_len = self.stack_len();
        let params = self.gen_param_names(&lambda.params);
        self.emit_frameless_block(lambda.body, params);
        if self.stack_len() > init_stack_len {
            self.emit_pop_top();
        }
        self.emit_expr(cond);
        let arg = if self.py_version.minor >= Some(11) {
            let arg = self.lasti() - (idx_while + 2);
            self.write_instr(Opcode311::POP_JUMP_BACKWARD_IF_TRUE);
            arg / 2 + 1
        } else {
            self.write_instr(Opcode310::POP_JUMP_IF_TRUE);
            if self.py_version.minor >= Some(10) {
                (idx_while + 2) / 2
            } else {
                idx_while + 2
            }
        };
        let shift_bytes = match arg {
            0..=255 => 1,
            256..=65535 => 2,
            65536..=4294967295 => 3,
            n => todo!("too large: {n}"),
        };
        self.write_arg(arg - shift_bytes);
        self.stack_dec();
        let idx_end = if self.py_version.minor >= Some(11) {
            self.lasti() - idx_while - 1
        } else {
            self.lasti()
        };
        self.fill_jump(idx_while + 1, idx_end - 2);
        self.emit_load_const(ValueObj::None);
        debug_assert_eq!(self.stack_len(), _init_stack_len + 1);
    }

    fn emit_match_instr(&mut self, mut args: Args, _use_erg_specific: bool) {
        log!(info "entered {}", fn_name!());
        let init_stack_len = self.stack_len();
        let expr = args.remove(0);
        self.emit_expr(expr);
        let len = args.len();
        let mut jump_forward_points = vec![];
        while let Some(expr) = args.try_remove(0) {
            if len > 1 && !args.is_empty() {
                self.dup_top();
            }
            // compilerで型チェック済み(可読性が下がるため、matchでNamedは使えない)
            let Expr::Lambda(mut lambda) = expr else { unreachable!() };
            debug_power_assert!(lambda.params.len(), ==, 1);
            if !lambda.params.defaults.is_empty() {
                todo!("default values in match expression are not supported yet")
            }
            let param = lambda.params.non_defaults.remove(0);
            let pop_jump_points = self.emit_match_pattern(param, args.is_empty());
            self.emit_frameless_block(lambda.body, Vec::new());
            // If we move on to the next arm, the stack size will increase
            // so `self.stack_dec();` for now (+1 at the end).
            self.stack_dec();
            for pop_jump_point in pop_jump_points.into_iter() {
                let idx = if self.py_version.minor >= Some(11) {
                    self.lasti() - pop_jump_point // - 2
                } else {
                    self.lasti() + 2
                };
                self.fill_jump(pop_jump_point + 1, idx); // jump to POP_TOP
                jump_forward_points.push(self.lasti());
<<<<<<< HEAD
                self.write_instr(EXTENDED_ARG);
                self.write_arg(0);
                self.write_instr(Opcode308::JUMP_FORWARD); // jump to the end
=======
                self.write_instr(Opcode311::JUMP_FORWARD); // jump to the end
>>>>>>> bea41346
                self.write_arg(0);
            }
        }
        let lasti = self.lasti();
        for jump_point in jump_forward_points.into_iter() {
            self.fill_jump(jump_point + 1, lasti - jump_point - 1 - 2);
        }
        self.stack_inc();
        debug_assert_eq!(self.stack_len(), init_stack_len + 1);
    }

    fn emit_match_pattern(
        &mut self,
        param: NonDefaultParamSignature,
        is_last_arm: bool,
    ) -> Vec<usize> {
        log!(info "entered {}", fn_name!());
        let mut pop_jump_points = vec![];
        if let Some(t_spec) = param.t_spec_as_expr {
            // If it's the last arm, there's no need to inspect it
            if !is_last_arm {
                // < v3.11:
                // arg
                // ↓ LOAD_NAME(in_operator)
                // arg in_operator
                // ↓ ROT_TWO
                // in_operator arg
                // ↓ load expr
                // in_operator arg expr
                //
                // in v3.11:
                // arg null
                // ↓ SWAP 1
                // null arg
                // ↓ LOAD_NAME(in_operator)
                // null arg in_operator
                // ↓ SWAP 1
                // null in_operator arg
                // ↓ load expr
                // null in_operator arg expr
                if self.py_version.minor >= Some(11) {
                    self.emit_push_null();
                    self.rot2();
                }
                if !self.in_op_loaded {
                    self.load_in_op();
                }
                self.emit_load_name_instr(Identifier::private("#in_operator"));
                self.rot2();
                self.emit_expr(t_spec);
                if self.py_version.minor >= Some(11) {
                    self.emit_precall_and_call(2);
                } else {
                    self.write_instr(Opcode310::CALL_FUNCTION);
                    self.write_arg(2);
                }
                self.stack_dec();
                pop_jump_points.push(self.lasti());
                // HACK: match branches often jump very far (beyond the u8 range),
                // so the jump destination should be reserved as the u16 range.
                // Other jump instructions may need to be replaced by this way.
                self.write_instr(EXTENDED_ARG);
                self.write_arg(0);
                // in 3.11, POP_JUMP_IF_FALSE is replaced with POP_JUMP_FORWARD_IF_FALSE
                // but the numbers are the same, only the way the jumping points are calculated is different.
                self.write_instr(Opcode310::POP_JUMP_IF_FALSE); // jump to the next case
                self.write_arg(0);
                self.stack_dec();
            }
        }
        match param.raw.pat {
            ParamPattern::VarName(name) => {
                let ident = erg_parser::ast::Identifier::private_from_varname(name);
                let ident = Identifier::new(ident, None, param.vi);
                self.emit_store_instr(ident, AccessKind::Name);
            }
            ParamPattern::Discard(_) => {
                self.emit_pop_top();
            }
            _other => unreachable!(),
        }
        pop_jump_points
    }

    fn emit_with_instr_311(&mut self, mut args: Args) {
        log!(info "entered {}", fn_name!());
        if !matches!(args.get(1).unwrap(), Expr::Lambda(_)) {
            return self.deopt_instr(ControlKind::With, args);
        }
        let expr = args.remove(0);
        let Expr::Lambda(lambda) = args.remove(0) else { unreachable!() };
        let params = self.gen_param_names(&lambda.params);
        self.emit_expr(expr);
        self.write_instr(Opcode311::BEFORE_WITH);
        self.write_arg(0);
        // push __exit__, __enter__() to the stack
        self.stack_inc_n(2);
        let lambda_line = lambda.body.last().unwrap().ln_begin().unwrap_or(0);
        self.emit_with_block(lambda.body, params);
        let stash = Identifier::private_with_line(self.fresh_gen.fresh_varname(), lambda_line);
        self.emit_store_instr(stash.clone(), Name);
        self.emit_load_const(ValueObj::None);
        self.emit_load_const(ValueObj::None);
        self.emit_load_const(ValueObj::None);
        self.emit_precall_and_call(2);
        self.emit_pop_top();
        let idx_jump_forward = self.lasti();
        self.write_instr(Opcode311::JUMP_FORWARD);
        self.write_arg(0);
        self.write_instr(Opcode311::PUSH_EXC_INFO);
        self.write_arg(0);
        self.write_instr(Opcode309::WITH_EXCEPT_START);
        self.write_arg(0);
        self.write_instr(Opcode311::POP_JUMP_FORWARD_IF_TRUE);
        self.write_arg(4);
        self.write_instr(Opcode311::RERAISE);
        self.write_arg(0);
        self.write_instr(Opcode311::COPY);
        self.write_arg(3);
        self.write_instr(Opcode311::POP_EXCEPT);
        self.write_arg(0);
        self.write_instr(Opcode311::RERAISE);
        self.write_arg(1);
        self.emit_pop_top();
        self.write_instr(Opcode311::POP_EXCEPT);
        self.write_arg(0);
        self.emit_pop_top();
        self.emit_pop_top();
        self.calc_edit_jump(idx_jump_forward + 1, self.lasti() - idx_jump_forward - 2);
        self.emit_load_name_instr(stash);
    }

    fn emit_with_instr_310(&mut self, mut args: Args) {
        log!(info "entered {}", fn_name!());
        if !matches!(args.get(1).unwrap(), Expr::Lambda(_)) {
            return self.deopt_instr(ControlKind::With, args);
        }
        let expr = args.remove(0);
        let Expr::Lambda(lambda) = args.remove(0) else { unreachable!() };
        let params = self.gen_param_names(&lambda.params);
        self.emit_expr(expr);
        let idx_setup_with = self.lasti();
        self.write_instr(Opcode310::SETUP_WITH);
        self.write_arg(0);
        // push __exit__, __enter__() to the stack
        self.stack_inc_n(2);
        let lambda_line = lambda.body.last().unwrap().ln_begin().unwrap_or(0);
        self.emit_with_block(lambda.body, params);
        let stash = Identifier::private_with_line(self.fresh_gen.fresh_varname(), lambda_line);
        self.emit_store_instr(stash.clone(), Name);
        self.write_instr(POP_BLOCK);
        self.write_arg(0);
        self.emit_load_const(ValueObj::None);
        self.write_instr(Opcode310::DUP_TOP);
        self.write_arg(0);
        self.stack_inc();
        self.write_instr(Opcode310::DUP_TOP);
        self.write_arg(0);
        self.stack_inc();
        self.write_instr(Opcode310::CALL_FUNCTION);
        self.write_arg(3);
        self.stack_dec_n((1 + 3) - 1);
        self.emit_pop_top();
        let idx_jump_forward = self.lasti();
<<<<<<< HEAD
        self.write_instr(Opcode310::JUMP_FORWARD);
=======
        self.write_instr(Opcode311::JUMP_FORWARD);
>>>>>>> bea41346
        self.write_arg(0);
        self.edit_code(idx_setup_with + 1, (self.lasti() - idx_setup_with - 2) / 2);
        self.write_instr(Opcode310::WITH_EXCEPT_START);
        self.write_arg(0);
        let idx_pop_jump_if_true = self.lasti();
        self.write_instr(Opcode310::POP_JUMP_IF_TRUE);
        self.write_arg(0);
        self.write_instr(Opcode310::RERAISE);
        self.write_arg(1);
        self.edit_code(idx_pop_jump_if_true + 1, self.lasti() / 2);
        // self.emit_pop_top();
        // self.emit_pop_top();
        self.emit_pop_top();
        self.write_instr(Opcode310::POP_EXCEPT);
        self.write_arg(0);
        let idx_end = self.lasti();
        self.edit_code(idx_jump_forward + 1, (idx_end - idx_jump_forward - 2) / 2);
        self.emit_load_name_instr(stash);
    }

    fn emit_with_instr_309(&mut self, mut args: Args) {
        log!(info "entered {}", fn_name!());
        if !matches!(args.get(1).unwrap(), Expr::Lambda(_)) {
            return self.deopt_instr(ControlKind::With, args);
        }
        let expr = args.remove(0);
        let Expr::Lambda(lambda) = args.remove(0) else { unreachable!() };
        let params = self.gen_param_names(&lambda.params);
        self.emit_expr(expr);
        let idx_setup_with = self.lasti();
        self.write_instr(Opcode310::SETUP_WITH);
        self.write_arg(0);
        // push __exit__, __enter__() to the stack
        self.stack_inc_n(2);
        let lambda_line = lambda.body.last().unwrap().ln_begin().unwrap_or(0);
        self.emit_with_block(lambda.body, params);
        let stash = Identifier::private_with_line(self.fresh_gen.fresh_varname(), lambda_line);
        self.emit_store_instr(stash.clone(), Name);
        self.write_instr(POP_BLOCK);
        self.write_arg(0);
        self.emit_load_const(ValueObj::None);
        self.write_instr(Opcode310::DUP_TOP);
        self.write_arg(0);
        self.stack_inc();
        self.write_instr(Opcode310::DUP_TOP);
        self.write_arg(0);
        self.stack_inc();
        self.write_instr(Opcode310::CALL_FUNCTION);
        self.write_arg(3);
        self.stack_dec_n((1 + 3) - 1);
        self.emit_pop_top();
        let idx_jump_forward = self.lasti();
        self.write_instr(Opcode311::JUMP_FORWARD);
        self.write_arg(0);
        self.edit_code(idx_setup_with + 1, self.lasti() - idx_setup_with - 2);
        self.write_instr(Opcode310::WITH_EXCEPT_START);
        self.write_arg(0);
        let idx_pop_jump_if_true = self.lasti();
        self.write_instr(Opcode310::POP_JUMP_IF_TRUE);
        self.write_arg(0);
        self.write_instr(Opcode309::RERAISE);
        self.write_arg(1);
        self.edit_code(idx_pop_jump_if_true + 1, self.lasti());
        // self.emit_pop_top();
        // self.emit_pop_top();
        self.emit_pop_top();
        self.write_instr(Opcode310::POP_EXCEPT);
        self.write_arg(0);
        let idx_end = self.lasti();
        self.edit_code(idx_jump_forward + 1, idx_end - idx_jump_forward - 2);
        self.emit_load_name_instr(stash);
    }

    fn emit_with_instr_308(&mut self, mut args: Args) {
        log!(info "entered {}", fn_name!());
        if !matches!(args.get(1).unwrap(), Expr::Lambda(_)) {
            return self.deopt_instr(ControlKind::With, args);
        }
        let expr = args.remove(0);
        let Expr::Lambda(lambda) = args.remove(0) else { unreachable!() };
        let params = self.gen_param_names(&lambda.params);
        self.emit_expr(expr);
        let idx_setup_with = self.lasti();
        self.write_instr(Opcode309::SETUP_WITH);
        self.write_arg(0);
        // push __exit__, __enter__() to the stack
        // self.stack_inc_n(2);
        let lambda_line = lambda.body.last().unwrap().ln_begin().unwrap_or(0);
        self.emit_with_block(lambda.body, params);
        let stash = Identifier::private_with_line(self.fresh_gen.fresh_varname(), lambda_line);
        self.emit_store_instr(stash.clone(), Name);
        self.write_instr(POP_BLOCK);
        self.write_arg(0);
        self.write_instr(Opcode308::BEGIN_FINALLY);
        self.write_arg(0);
        self.write_instr(Opcode308::WITH_CLEANUP_START);
        self.write_arg(0);
        self.edit_code(idx_setup_with + 1, (self.lasti() - idx_setup_with - 2) / 2);
        self.write_instr(Opcode308::WITH_CLEANUP_FINISH);
        self.write_arg(0);
        self.write_instr(Opcode308::END_FINALLY);
        self.write_arg(0);
        self.emit_load_name_instr(stash);
    }

    fn emit_call(&mut self, call: Call) {
        log!(info "entered {} ({call})", fn_name!());
        let init_stack_len = self.stack_len();
        // Python cannot distinguish at compile time between a method call and a attribute call
        if let Some(attr_name) = call.attr_name {
            self.emit_call_method(*call.obj, attr_name, call.args);
        } else {
            match *call.obj {
                Expr::Accessor(Accessor::Ident(ident)) if ident.vis().is_private() => {
                    self.emit_call_local(ident, call.args)
                }
                other => {
                    let is_py_api = other.is_py_api();
                    self.emit_push_null();
                    self.emit_expr(other);
                    self.emit_args_311(call.args, Name, is_py_api);
                }
            }
        }
        debug_assert_eq!(self.stack_len(), init_stack_len + 1);
    }

    fn emit_call_local(&mut self, local: Identifier, args: Args) {
        log!(info "entered {}", fn_name!());
        match &local.inspect()[..] {
            "assert" => self.emit_assert_instr(args),
            "Del" => self.emit_del_instr(args),
            "not" => self.emit_not_instr(args),
            "discard" => self.emit_discard_instr(args),
            "for" | "for!" => self.emit_for_instr(args),
            "while!" => self.emit_while_instr(args),
            "if" | "if!" => self.emit_if_instr(args),
            "match" | "match!" => self.emit_match_instr(args, true),
            "with!" => match self.py_version.minor {
                Some(11) => self.emit_with_instr_311(args),
                Some(10) => self.emit_with_instr_310(args),
                Some(9) => self.emit_with_instr_309(args),
                Some(8) => self.emit_with_instr_308(args),
                _ => todo!("not supported Python version"),
            },
            // "pyimport" | "py" are here
            _ => {
                let is_py_api = local.is_py_api();
                self.emit_push_null();
                self.emit_load_name_instr(local);
                self.emit_args_311(args, Name, is_py_api);
            }
        }
    }

    fn emit_call_method(&mut self, obj: Expr, method_name: Identifier, args: Args) {
        log!(info "entered {}", fn_name!());
        match &method_name.inspect()[..] {
            "update!" => {
                if self.py_version.minor >= Some(11) {
                    return self.emit_call_update_311(obj, args);
                } else {
                    return self.emit_call_update_310(obj, args);
                }
            }
            "return" if obj.ref_t().is_callable() => {
                return self.emit_return_instr(args);
            }
            // TODO: create `Generator` type
            "yield" /* if obj.ref_t().is_callable() */ => {
                return self.emit_yield_instr(args);
            }
            _ => {}
        }
        if let Some(func_name) = debind(&method_name) {
            return self.emit_call_fake_method(obj, func_name, method_name, args);
        }
        let is_py_api = method_name.is_py_api();
        self.emit_expr(obj);
        self.emit_load_method_instr(method_name);
        self.emit_args_311(args, BoundAttr, is_py_api);
    }

    fn emit_var_args_311(&mut self, pos_len: usize, var_args: &PosArg) {
        if pos_len > 0 {
            self.write_instr(BUILD_LIST);
            self.write_arg(pos_len);
        }
        self.emit_expr(var_args.expr.clone());
        if pos_len > 0 {
            self.write_instr(Opcode310::LIST_EXTEND);
            self.write_arg(1);
            self.write_instr(Opcode310::LIST_TO_TUPLE);
            self.write_arg(0);
        }
    }

    fn emit_var_args_38(&mut self, pos_len: usize, var_args: &PosArg) {
        if pos_len > 0 {
            self.write_instr(BUILD_TUPLE);
            self.write_arg(pos_len);
        }
        self.emit_expr(var_args.expr.clone());
        if pos_len > 0 {
            self.write_instr(Opcode309::BUILD_TUPLE_UNPACK_WITH_CALL);
            self.write_arg(2);
        }
    }

    fn emit_args_311(&mut self, mut args: Args, kind: AccessKind, is_py_api: bool) {
        let argc = args.len();
        let pos_len = args.pos_args.len();
        let mut kws = Vec::with_capacity(args.kw_len());
        while let Some(arg) = args.try_remove_pos(0) {
            self.emit_expr(arg.expr);
        }
        if let Some(var_args) = &args.var_args {
            if self.py_version.minor >= Some(10) {
                self.emit_var_args_311(pos_len, var_args);
            } else {
                self.emit_var_args_38(pos_len, var_args);
            }
        }
        while let Some(arg) = args.try_remove_kw(0) {
            let kw = if is_py_api {
                arg.keyword.content
            } else {
                escape_name(&arg.keyword.content, &VisibilityModifier::Private, 0, 0)
            };
            kws.push(ValueObj::Str(kw));
            self.emit_expr(arg.expr);
        }
        let kwsc = if !kws.is_empty() {
            self.emit_call_kw_instr(argc, kws);
            #[allow(clippy::bool_to_int_with_if)]
            if self.py_version.minor >= Some(11) {
                0
            } else {
                1
            }
        } else {
            if args.var_args.is_some() {
                self.write_instr(CALL_FUNCTION_EX);
                if kws.is_empty() {
                    self.write_arg(0);
                } else {
                    self.write_arg(1);
                }
            } else {
                self.emit_call_instr(argc, kind);
            }
            0
        };
        // (1 (subroutine) + argc + kwsc) input objects -> 1 return object
        self.stack_dec_n((1 + argc + kwsc) - 1);
    }

    /// X.update! x -> x + 1
    /// => X = mutate_operator((x -> x + 1)(X))
    /// TODO: should be `X = X + 1` in the above case
    fn emit_call_update_311(&mut self, obj: Expr, mut args: Args) {
        log!(info "entered {}", fn_name!());
        let Expr::Accessor(acc) = obj else { unreachable!() };
        let func = args.remove_left_or_key("f").unwrap();
        if !self.mutate_op_loaded {
            self.load_mutate_op();
        }
        self.emit_push_null();
        self.emit_load_name_instr(Identifier::private("#mutate_operator"));
        self.emit_push_null();
        self.emit_expr(func);
        self.emit_acc(acc.clone());
        self.emit_precall_and_call(1);
        // (1 (subroutine) + argc) input objects -> 1 return object
        // self.stack_dec_n((1 + 1) - 1);
        self.stack_dec();
        self.emit_precall_and_call(1);
        self.stack_dec();
        self.store_acc(acc);
        self.emit_load_const(ValueObj::None);
    }

    /// X.update! x -> x + 1
    /// X = mutate_operator((x -> x + 1)(X))
    /// X = X + 1
    fn emit_call_update_310(&mut self, obj: Expr, mut args: Args) {
        log!(info "entered {}", fn_name!());
        let Expr::Accessor(acc) = obj else { unreachable!() };
        let func = args.remove_left_or_key("f").unwrap();
        if !self.mutate_op_loaded {
            self.load_mutate_op();
        }
        self.emit_load_name_instr(Identifier::private("#mutate_operator"));
        self.emit_expr(func);
        self.emit_acc(acc.clone());
        self.write_instr(Opcode310::CALL_FUNCTION);
        self.write_arg(1);
        // (1 (subroutine) + argc) input objects -> 1 return object
        self.stack_dec_n((1 + 1) - 1);
        self.write_instr(Opcode310::CALL_FUNCTION);
        self.write_arg(1);
        self.stack_dec();
        self.store_acc(acc);
        self.emit_load_const(ValueObj::None);
    }

    // TODO: use exception
    fn emit_return_instr(&mut self, mut args: Args) {
        log!(info "entered {}", fn_name!());
        if args.is_empty() {
            self.emit_load_const(ValueObj::None);
        } else {
            self.emit_expr(args.remove(0));
        }
        self.write_instr(RETURN_VALUE);
        self.write_arg(0);
    }

    fn emit_yield_instr(&mut self, mut args: Args) {
        log!(info "entered {}", fn_name!());
        if args.is_empty() {
            self.emit_load_const(ValueObj::None);
        } else {
            self.emit_expr(args.remove(0));
        }
        self.write_instr(YIELD_VALUE);
        self.write_arg(0);
    }

    /// 1.abs() => abs(1)
    fn emit_call_fake_method(
        &mut self,
        obj: Expr,
        func_name: Str,
        mut method_name: Identifier,
        mut args: Args,
    ) {
        log!(info "entered {}", fn_name!());
        method_name.raw.vis = VisModifierSpec::Private;
        method_name.vi.py_name = Some(func_name);
        self.emit_push_null();
        self.emit_load_name_instr(method_name);
        args.insert_pos(0, PosArg::new(obj));
        self.emit_args_311(args, Name, true);
    }

    // assert takes 1 or 2 arguments (0: cond, 1: message)
    fn emit_assert_instr(&mut self, mut args: Args) {
        log!(info "entered {}", fn_name!());
        let init_stack_len = self.stack_len();
        self.emit_expr(args.remove(0));
        let pop_jump_point = self.lasti();
        self.write_instr(Opcode310::POP_JUMP_IF_TRUE);
        self.write_arg(0);
        self.stack_dec();
        if self.py_version.minor >= Some(10) {
            self.write_instr(Opcode310::LOAD_ASSERTION_ERROR);
            self.write_arg(0);
            self.stack_inc();
        } else {
            self.emit_load_global_instr(Identifier::public("AssertionError"));
        }
        if let Some(expr) = args.try_remove(0) {
            self.emit_expr(expr);
            if self.py_version.minor >= Some(11) {
                self.emit_precall_and_call(0);
            } else {
                self.write_instr(Opcode310::CALL_FUNCTION);
                self.write_arg(1);
            }
        }
        self.write_instr(RAISE_VARARGS);
        self.write_arg(1);
        self.stack_dec();
        let idx = match self.py_version.minor {
            Some(11) => (self.lasti() - pop_jump_point - 2) / 2,
            Some(10) => self.lasti() / 2,
            Some(_) => self.lasti(),
            _ => todo!(),
        };
        self.edit_code(pop_jump_point + 1, idx);
        self.emit_load_const(ValueObj::None);
        debug_assert_eq!(self.stack_len(), init_stack_len + 1);
    }

    // TODO: list comprehension
    fn emit_array(&mut self, array: Array) {
        let init_stack_len = self.stack_len();
        if !self.cfg.no_std {
            self.emit_push_null();
            self.emit_load_name_instr(Identifier::public("Array"));
        }
        match array {
            Array::Normal(mut arr) => {
                let len = arr.elems.len();
                while let Some(arg) = arr.elems.try_remove_pos(0) {
                    self.emit_expr(arg.expr);
                }
                self.write_instr(BUILD_LIST);
                self.write_arg(len);
                if len == 0 {
                    self.stack_inc();
                } else {
                    self.stack_dec_n(len - 1);
                }
            }
            Array::WithLength(arr) => {
                self.emit_expr(*arr.elem);
                self.write_instr(BUILD_LIST);
                self.write_arg(1);
                self.emit_call_instr(1, Name);
                self.stack_dec();
                self.emit_expr(*arr.len);
                self.emit_binop_instr(Token::dummy(TokenKind::Star, "*"), TypePair::ArrayNat);
                return;
            }
            other => todo!("{other}"),
        }
        if !self.cfg.no_std {
            self.emit_call_instr(1, Name);
            self.stack_dec();
        }
        debug_assert_eq!(self.stack_len(), init_stack_len + 1);
    }

    // TODO: tuple comprehension
    // TODO: tuples can be const
    fn emit_tuple(&mut self, tuple: Tuple) {
        match tuple {
            Tuple::Normal(mut tup) => {
                let len = tup.elems.len();
                while let Some(arg) = tup.elems.try_remove_pos(0) {
                    self.emit_expr(arg.expr);
                }
                self.write_instr(BUILD_TUPLE);
                self.write_arg(len);
                if len == 0 {
                    self.stack_inc();
                } else {
                    self.stack_dec_n(len - 1);
                }
            }
        }
    }

    fn emit_set(&mut self, set: crate::hir::Set) {
        match set {
            crate::hir::Set::Normal(mut set) => {
                let len = set.elems.len();
                while let Some(arg) = set.elems.try_remove_pos(0) {
                    self.emit_expr(arg.expr);
                }
                self.write_instr(BUILD_SET);
                self.write_arg(len);
                if len == 0 {
                    self.stack_inc();
                } else {
                    self.stack_dec_n(len - 1);
                }
            }
            crate::hir::Set::WithLength(st) => {
                self.emit_expr(*st.elem);
                self.write_instr(BUILD_SET);
                self.write_arg(1);
            }
        }
    }

    fn emit_dict(&mut self, dict: crate::hir::Dict) {
        match dict {
            crate::hir::Dict::Normal(dic) => {
                let len = dic.kvs.len();
                for kv in dic.kvs.into_iter() {
                    self.emit_expr(kv.key);
                    self.emit_expr(kv.value);
                }
                self.write_instr(BUILD_MAP);
                self.write_arg(len);
                if len == 0 {
                    self.stack_inc();
                } else {
                    self.stack_dec_n(2 * len - 1);
                }
            }
            other => todo!("{other}"),
        }
    }

    #[allow(clippy::identity_op)]
    fn emit_record(&mut self, rec: Record) {
        log!(info "entered {} ({rec})", fn_name!());
        let init_stack_len = self.stack_len();
        let attrs_len = rec.attrs.len();
        self.emit_push_null();
        // making record type
        let ident = Identifier::private("#NamedTuple");
        self.emit_load_name_instr(ident);
        // record name, let it be anonymous
        self.emit_load_const("Record");
        for field in rec.attrs.iter() {
            self.emit_load_const(ValueObj::Str(field.sig.ident().inspect().clone()));
        }
        self.write_instr(BUILD_LIST);
        self.write_arg(attrs_len);
        if attrs_len == 0 {
            self.stack_inc();
        } else {
            self.stack_dec_n(attrs_len - 1);
        }
        self.emit_call_instr(2, Name);
        // (1 (subroutine) + argc + kwsc) input objects -> 1 return object
        self.stack_dec_n((1 + 2 + 0) - 1);
        let ident = Identifier::private("#rec");
        self.emit_store_instr(ident, Name);
        // making record instance
        let ident = Identifier::private("#rec");
        self.emit_push_null();
        self.emit_load_name_instr(ident);
        for field in rec.attrs.into_iter() {
            self.emit_frameless_block(field.body.block, vec![]);
        }
        self.emit_call_instr(attrs_len, Name);
        // (1 (subroutine) + argc + kwsc) input objects -> 1 return object
        self.stack_dec_n((1 + attrs_len + 0) - 1);
        debug_assert_eq!(self.stack_len(), init_stack_len + 1);
    }

    /// Emits independent code blocks (e.g., linked other modules)
    fn emit_code(&mut self, code: Block) {
        let mut gen = self.inherit();
        let code = gen.emit_block(code, None, vec![], 0);
        self.emit_load_const(code);
    }

    pub(crate) fn get_root(acc: &Accessor) -> Identifier {
        match acc {
            Accessor::Ident(ident) => ident.clone(),
            Accessor::Attr(attr) => {
                if let Expr::Accessor(acc) = attr.obj.as_ref() {
                    Self::get_root(acc)
                } else {
                    todo!("{:?}", attr.obj)
                }
            }
        }
    }

    fn emit_import(&mut self, acc: Accessor) {
        self.emit_load_const(0i32);
        self.emit_load_const(ValueObj::None);
        let full_name = Str::from(
            acc.qual_name()
                .map_or(acc.show(), |s| s.replace(".__init__", "")),
        );
        let name = self
            .local_search(&full_name, Name)
            .unwrap_or_else(|| self.register_name(full_name));
        self.write_instr(IMPORT_NAME);
        self.write_arg(name.idx);
        let root = Self::get_root(&acc);
        self.emit_store_instr(root, Name);
        self.stack_dec();
    }

    fn emit_compound(&mut self, chunks: Block) {
        let is_module_loading_chunks = chunks
            .get(2)
            .map(|chunk| {
                option_enum_unwrap!(chunk, Expr::Call)
                    .map(|call| call.obj.show_acc().as_ref().map(|s| &s[..]) == Some("exec"))
                    .unwrap_or(false)
            })
            .unwrap_or(false);
        if !self.module_type_loaded && is_module_loading_chunks {
            self.load_module_type();
            self.module_type_loaded = true;
        }
        let init_stack_len = self.stack_len();
        for chunk in chunks.into_iter() {
            self.emit_chunk(chunk);
            if self.stack_len() == init_stack_len + 1 {
                self.emit_pop_top();
            }
        }
        self.cancel_if_pop_top();
    }

    fn push_lnotab(&mut self, expr: &Expr) {
        let ln_begin = expr.ln_begin().unwrap_or(0);
        if ln_begin > self.cur_block().prev_lineno {
            let sd = self.lasti() - self.cur_block().prev_lasti;
            let ld = ln_begin - self.cur_block().prev_lineno;
            if ld != 0 {
                if sd != 0 {
                    self.mut_cur_block_codeobj().lnotab.push(sd as u8);
                    self.mut_cur_block_codeobj().lnotab.push(ld as u8);
                } else {
                    // empty lines
                    if let Some(last_ld) = self.mut_cur_block_codeobj().lnotab.last_mut() {
                        *last_ld += ld as u8;
                    } else {
                        // a block starts with an empty line
                        self.mut_cur_block_codeobj().lnotab.push(0);
                        self.mut_cur_block_codeobj().lnotab.push(ld as u8);
                    }
                }
                self.mut_cur_block().prev_lineno += ld;
                self.mut_cur_block().prev_lasti = self.lasti();
            } else {
                CompileError::compiler_bug(
                    0,
                    self.cfg.input.clone(),
                    expr.loc(),
                    fn_name_full!(),
                    line!(),
                )
                .write_to_stderr();
                self.crash("codegen failed: invalid bytecode format");
            }
        }
    }

    fn emit_chunk(&mut self, chunk: Expr) {
        log!(info "entered {} ({chunk})", fn_name!());
        self.push_lnotab(&chunk);
        match chunk {
            Expr::Lit(lit) => self.emit_load_const(lit.value),
            Expr::Accessor(acc) => self.emit_acc(acc),
            Expr::Def(def) => self.emit_def(def),
            Expr::ClassDef(class) => self.emit_class_def(class),
            Expr::PatchDef(patch) => self.emit_patch_def(patch),
            Expr::ReDef(attr) => self.emit_redef(attr),
            Expr::Lambda(lambda) => self.emit_lambda(lambda),
            Expr::UnaryOp(unary) => self.emit_unaryop(unary),
            Expr::BinOp(bin) => self.emit_binop(bin),
            Expr::Call(call) => self.emit_call(call),
            Expr::Array(arr) => self.emit_array(arr),
            Expr::Tuple(tup) => self.emit_tuple(tup),
            Expr::Set(set) => self.emit_set(set),
            Expr::Dict(dict) => self.emit_dict(dict),
            Expr::Record(rec) => self.emit_record(rec),
            Expr::Code(code) => self.emit_code(code),
            Expr::Compound(chunks) => self.emit_compound(chunks),
            Expr::Import(acc) => self.emit_import(acc),
            Expr::Dummy(_) | Expr::TypeAsc(_) => {}
        }
    }

    fn emit_expr(&mut self, expr: Expr) {
        log!(info "entered {} ({expr})", fn_name!());
        self.push_lnotab(&expr);
        let mut wrapped = true;
        if !self.cfg.no_std {
            match expr.ref_t().derefine() {
                Bool => {
                    self.emit_push_null();
                    self.emit_load_name_instr(Identifier::public("Bool"));
                }
                Nat => {
                    self.emit_push_null();
                    self.emit_load_name_instr(Identifier::public("Nat"));
                }
                Int => {
                    self.emit_push_null();
                    self.emit_load_name_instr(Identifier::public("Int"));
                }
                Float => {
                    self.emit_push_null();
                    self.emit_load_name_instr(Identifier::public("Float"));
                }
                Str => {
                    self.emit_push_null();
                    self.emit_load_name_instr(Identifier::public("Str"));
                }
                other => match &other.qual_name()[..] {
                    "Bytes" => {
                        self.emit_push_null();
                        self.emit_load_name_instr(Identifier::public("Bytes"));
                    }
                    "Array" => {
                        self.emit_push_null();
                        self.emit_load_name_instr(Identifier::public("Array"));
                    }
                    "Dict" => {
                        self.emit_push_null();
                        self.emit_load_name_instr(Identifier::public("Dict"));
                    }
                    "Set" => {
                        self.emit_push_null();
                        self.emit_load_name_instr(Identifier::public("Set"));
                    }
                    "Tuple" => {
                        self.emit_push_null();
                        self.emit_load_name_instr(Identifier::public("tuple"));
                    }
                    _ => {
                        wrapped = false;
                    }
                },
            }
        }
        match expr {
            Expr::Lit(lit) => self.emit_load_const(lit.value),
            Expr::Accessor(acc) => self.emit_acc(acc),
            Expr::Def(def) => self.emit_def(def),
            Expr::ClassDef(class) => self.emit_class_def(class),
            Expr::PatchDef(patch) => self.emit_patch_def(patch),
            Expr::ReDef(attr) => self.emit_redef(attr),
            Expr::Lambda(lambda) => self.emit_lambda(lambda),
            Expr::UnaryOp(unary) => self.emit_unaryop(unary),
            Expr::BinOp(bin) => self.emit_binop(bin),
            Expr::Call(call) => self.emit_call(call),
            Expr::Array(arr) => self.emit_array(arr),
            Expr::Tuple(tup) => self.emit_tuple(tup),
            Expr::Set(set) => self.emit_set(set),
            Expr::Dict(dict) => self.emit_dict(dict),
            Expr::Record(rec) => self.emit_record(rec),
            Expr::Code(code) => self.emit_code(code),
            Expr::Compound(chunks) => self.emit_compound(chunks),
            Expr::TypeAsc(tasc) => self.emit_expr(*tasc.expr),
            Expr::Import(acc) => self.emit_import(acc),
            Expr::Dummy(_) => {}
        }
        if !self.cfg.no_std && wrapped {
            self.emit_call_instr(1, Name);
            self.stack_dec();
        }
    }

    /// forブロックなどで使う
    fn emit_frameless_block(&mut self, block: Block, params: Vec<Str>) {
        log!(info "entered {}", fn_name!());
        let line = block.ln_begin().unwrap_or(0);
        for param in params {
            self.emit_store_instr(Identifier::public_with_line(DOT, param, line), Name);
        }
        let init_stack_len = self.stack_len();
        for chunk in block.into_iter() {
            self.emit_chunk(chunk);
            if self.stack_len() > init_stack_len {
                self.emit_pop_top();
            }
        }
        self.cancel_if_pop_top();
    }

    fn emit_with_block(&mut self, block: Block, params: Vec<Str>) {
        log!(info "entered {}", fn_name!());
        let line = block.ln_begin().unwrap_or(0);
        for param in params {
            self.emit_store_instr(Identifier::public_with_line(DOT, param, line), Name);
        }
        let init_stack_len = self.stack_len();
        for chunk in block.into_iter() {
            self.emit_chunk(chunk);
            // __exit__, __enter__() are on the stack
            if self.stack_len() > init_stack_len {
                self.emit_pop_top();
            }
        }
        self.cancel_if_pop_top();
    }

    fn emit_class_block(&mut self, class: ClassDef) -> CodeObj {
        log!(info "entered {}", fn_name!());
        let name = class.sig.ident().inspect().clone();
        self.unit_size += 1;
        let firstlineno = match class.methods.get(0).and_then(|def| def.ln_begin()) {
            Some(l) => l,
            None => class.sig.ln_begin().unwrap_or(0),
        };
        self.units.push(PyCodeGenUnit::new(
            self.unit_size,
            self.py_version,
            vec![],
            Str::rc(self.cfg.input.enclosed_name()),
            &name,
            firstlineno,
            0,
        ));
        let init_stack_len = self.stack_len();
        let mod_name = self.toplevel_block_codeobj().name.clone();
        self.emit_load_const(mod_name);
        self.emit_store_instr(Identifier::public("__module__"), Name);
        self.emit_load_const(name);
        self.emit_store_instr(Identifier::public("__qualname__"), Name);
        self.emit_init_method(&class.sig, class.__new__.clone());
        if class.need_to_gen_new {
            self.emit_new_func(&class.sig, class.__new__);
        }
        if !class.methods.is_empty() {
            self.emit_frameless_block(class.methods, vec![]);
        }
        if self.stack_len() == init_stack_len {
            self.emit_load_const(ValueObj::None);
        }
        self.write_instr(RETURN_VALUE);
        self.write_arg(0);
        if self.stack_len() > 1 {
            let block_id = self.cur_block().id;
            let stack_len = self.stack_len();
            CompileError::stack_bug(
                self.input().clone(),
                Location::Unknown,
                stack_len,
                block_id,
                fn_name_full!(),
            )
            .write_to_stderr();
            self.crash("error in emit_class_block: invalid stack size");
        }
        // flagging
        if !self.cur_block_codeobj().varnames.is_empty() {
            self.mut_cur_block_codeobj().flags += CodeObjFlags::NewLocals as u32;
        }
        // end of flagging
        let unit = self.units.pop().unwrap();
        if !self.units.is_empty() {
            let ld = unit.prev_lineno - self.cur_block().prev_lineno;
            if ld != 0 {
                if let Some(l) = self.mut_cur_block_codeobj().lnotab.last_mut() {
                    *l += ld as u8;
                }
                self.mut_cur_block().prev_lineno += ld;
            }
        }
        unit.codeobj
    }

    fn emit_init_method(&mut self, sig: &Signature, __new__: Type) {
        log!(info "entered {}", fn_name!());
        let new_first_param = __new__.non_default_params().unwrap().first();
        let line = sig.ln_begin().unwrap_or(0);
        let class_name = sig.ident().inspect();
        let mut ident = Identifier::public_with_line(DOT, Str::ever("__init__"), line);
        ident.vi.t = __new__.clone();
        let self_param = VarName::from_str_and_line(Str::ever("self"), line);
        let vi = VarInfo::nd_parameter(
            __new__.return_t().unwrap().clone(),
            ident.vi.def_loc.clone(),
            "?".into(),
        );
        let raw =
            erg_parser::ast::NonDefaultParamSignature::new(ParamPattern::VarName(self_param), None);
        let self_param = NonDefaultParamSignature::new(raw, vi, None);
        let (param_name, params) = if let Some(new_first_param) = new_first_param {
            let param_name = new_first_param
                .name()
                .cloned()
                .unwrap_or_else(|| self.fresh_gen.fresh_varname());
            let param = VarName::from_str_and_line(param_name.clone(), line);
            let raw =
                erg_parser::ast::NonDefaultParamSignature::new(ParamPattern::VarName(param), None);
            let vi = VarInfo::nd_parameter(
                new_first_param.typ().clone(),
                ident.vi.def_loc.clone(),
                "?".into(),
            );
            let param = NonDefaultParamSignature::new(raw, vi, None);
            let params = Params::new(vec![self_param, param], None, vec![], None);
            (param_name, params)
        } else {
            ("_".into(), Params::single(self_param))
        };
        let bounds = TypeBoundSpecs::empty();
        let subr_sig = SubrSignature::new(ident, bounds, params, sig.t_spec_with_op().cloned());
        let mut attrs = vec![];
        match new_first_param.map(|pt| pt.typ()) {
            // namedtupleは仕様上::xなどの名前を使えない
            // {x = Int; y = Int}
            //   => self::x = %x.x; self::y = %x.y
            // {.x = Int; .y = Int}
            //   => self.x = %x.x; self.y = %x.y
            // () => pass
            Some(Type::Record(rec)) => {
                for field in rec.keys() {
                    let obj =
                        Expr::Accessor(Accessor::private_with_line(Str::from(&param_name), line));
                    let ident = erg_parser::ast::Identifier::public(field.symbol.clone());
                    let expr = obj.attr_expr(Identifier::bare(ident));
                    let obj = Expr::Accessor(Accessor::private_with_line(Str::ever("self"), line));
                    let dot = if field.vis.is_private() {
                        VisModifierSpec::Private
                    } else {
                        VisModifierSpec::Public(DOT)
                    };
                    let attr = erg_parser::ast::Identifier::new(
                        dot,
                        VarName::from_str(field.symbol.clone()),
                    );
                    let attr = obj.attr(Identifier::bare(attr));
                    let redef = ReDef::new(attr, Block::new(vec![expr]));
                    attrs.push(Expr::ReDef(redef));
                }
            }
            // self::base = %x
            Some(_) => {
                let expr =
                    Expr::Accessor(Accessor::private_with_line(Str::from(&param_name), line));
                let obj = Expr::Accessor(Accessor::private_with_line(Str::ever("self"), line));
                let attr = obj.attr(Identifier::private_with_line(Str::ever("base"), line));
                let redef = ReDef::new(attr, Block::new(vec![expr]));
                attrs.push(Expr::ReDef(redef));
            }
            None => {}
        }
        let none = Token::new(TokenKind::NoneLit, "None", line, 0);
        attrs.push(Expr::Lit(Literal::new(ValueObj::None, none)));
        let block = Block::new(attrs);
        let body = DefBody::new(EQUAL, block, DefId(0));
        self.emit_subr_def(Some(class_name), subr_sig, body);
    }

    /// ```python
    /// class C:
    ///     # __new__ => __call__
    ///     def new(x): return C.__call__(x)
    /// ```
    fn emit_new_func(&mut self, sig: &Signature, __new__: Type) {
        log!(info "entered {}", fn_name!());
        let class_ident = sig.ident();
        let line = sig.ln_begin().unwrap_or(0);
        let mut ident = Identifier::public_with_line(DOT, Str::ever("new"), line);
        let class = Expr::Accessor(Accessor::Ident(class_ident.clone()));
        let mut new_ident = Identifier::private_with_line(Str::ever("__new__"), line);
        new_ident.vi.py_name = Some(Str::ever("__call__"));
        let class_new = class.attr_expr(new_ident);
        ident.vi.t = __new__;
        if let Some(new_first_param) = ident.vi.t.non_default_params().unwrap().first() {
            let param_name = new_first_param
                .name()
                .cloned()
                .unwrap_or_else(|| self.fresh_gen.fresh_varname());
            let param = VarName::from_str_and_line(param_name.clone(), line);
            let vi = VarInfo::nd_parameter(
                new_first_param.typ().clone(),
                ident.vi.def_loc.clone(),
                "?".into(),
            );
            let raw =
                erg_parser::ast::NonDefaultParamSignature::new(ParamPattern::VarName(param), None);
            let param = NonDefaultParamSignature::new(raw, vi, None);
            let params = Params::single(param);
            let bounds = TypeBoundSpecs::empty();
            let sig = SubrSignature::new(ident, bounds, params, sig.t_spec_with_op().cloned());
            let arg = PosArg::new(Expr::Accessor(Accessor::private_with_line(
                param_name, line,
            )));
            let call = class_new.call_expr(Args::single(arg));
            let block = Block::new(vec![call]);
            let body = DefBody::new(EQUAL, block, DefId(0));
            self.emit_subr_def(Some(class_ident.inspect()), sig, body);
        } else {
            let params = Params::empty();
            let bounds = TypeBoundSpecs::empty();
            let sig = SubrSignature::new(ident, bounds, params, sig.t_spec_with_op().cloned());
            let call = class_new.call_expr(Args::empty());
            let block = Block::new(vec![call]);
            let body = DefBody::new(EQUAL, block, DefId(0));
            self.emit_subr_def(Some(class_ident.inspect()), sig, body);
        }
    }

    fn emit_block(
        &mut self,
        block: Block,
        opt_name: Option<Str>,
        params: Vec<Str>,
        flags: u32,
    ) -> CodeObj {
        log!(info "entered {}", fn_name!());
        self.unit_size += 1;
        let name = if let Some(name) = opt_name {
            name
        } else {
            self.fresh_gen.fresh_varname()
        };
        let firstlineno = block
            .first()
            .and_then(|first| first.ln_begin())
            .unwrap_or(0);
        self.units.push(PyCodeGenUnit::new(
            self.unit_size,
            self.py_version,
            params,
            Str::rc(self.cfg.input.enclosed_name()),
            name,
            firstlineno,
            flags,
        ));
        let idx_copy_free_vars = if self.py_version.minor >= Some(11) {
            let idx_copy_free_vars = self.lasti();
            self.write_instr(Opcode311::COPY_FREE_VARS);
            self.write_arg(0);
            self.write_instr(Opcode311::RESUME);
            self.write_arg(0);
            idx_copy_free_vars
        } else {
            0
        };
        let init_stack_len = self.stack_len();
        for chunk in block.into_iter() {
            self.emit_chunk(chunk);
            // NOTE: 各行のトップレベルでは0個または1個のオブジェクトが残っている
            // Pythonの場合使わなかったオブジェクトはそのまま捨てられるが、Ergではdiscardを使う必要がある
            // TODO: discard
            if self.stack_len() > init_stack_len {
                self.emit_pop_top();
            }
        }
        self.cancel_if_pop_top(); // 最後の値は戻り値として取っておく
        if self.stack_len() == init_stack_len {
            self.emit_load_const(ValueObj::None);
        } else if self.stack_len() > init_stack_len + 1 {
            let block_id = self.cur_block().id;
            let stack_len = self.stack_len();
            CompileError::stack_bug(
                self.input().clone(),
                Location::Unknown,
                stack_len,
                block_id,
                fn_name_full!(),
            )
            .write_to_stderr();
            self.crash("error in emit_block: invalid stack size");
        }
        self.write_instr(RETURN_VALUE);
        self.write_arg(0);
        // flagging
        if !self.cur_block_codeobj().varnames.is_empty() {
            self.mut_cur_block_codeobj().flags += CodeObjFlags::NewLocals as u32;
        }
        let freevars_len = self.cur_block_codeobj().freevars.len();
        if freevars_len > 0 {
            self.mut_cur_block_codeobj().flags += CodeObjFlags::Nested as u32;
            if self.py_version.minor >= Some(11) {
                self.edit_code(idx_copy_free_vars + 1, freevars_len);
            }
        } else if self.py_version.minor >= Some(11) {
            // cancel copying
            let code = self.cur_block_codeobj().code.get(idx_copy_free_vars);
            debug_assert_eq!(code, Some(&(Opcode311::COPY_FREE_VARS as u8)));
            self.edit_code(idx_copy_free_vars, CommonOpcode::NOP as usize);
        }
        // end of flagging
        let unit = self.units.pop().unwrap();
        // increase lineno
        if !self.units.is_empty() {
            let ld = unit
                .prev_lineno
                .saturating_sub(self.cur_block().prev_lineno);
            if ld != 0 {
                if let Some(l) = self.mut_cur_block_codeobj().lnotab.last_mut() {
                    *l += ld as u8;
                }
                self.mut_cur_block().prev_lineno += ld;
            }
        }
        unit.codeobj
    }

    fn load_prelude(&mut self) {
        // NOTE: Integers need to be used in IMPORT_NAME
        // but `Int` are called before importing it, so they need to be no_std mode
        let no_std = self.cfg.no_std;
        self.cfg.no_std = true;
        self.load_record_type();
        self.load_prelude_py();
        self.prelude_loaded = true;
        self.record_type_loaded = true;
        self.cfg.no_std = no_std;
    }

    fn load_in_op(&mut self) {
        let mod_name = Identifier::public("_erg_std_prelude");
        self.emit_global_import_items(
            mod_name,
            vec![(
                Identifier::public("in_operator"),
                Some(Identifier::private("#in_operator")),
            )],
        );
        self.in_op_loaded = true;
    }

    fn load_mutate_op(&mut self) {
        let mod_name = Identifier::public("_erg_std_prelude");
        self.emit_global_import_items(
            mod_name,
            vec![(
                Identifier::public("mutate_operator"),
                Some(Identifier::private("#mutate_operator")),
            )],
        );
        self.mutate_op_loaded = true;
    }

    fn load_control(&mut self) {
        let mod_name = Identifier::public("_erg_control");
        self.emit_import_all_instr(mod_name);
        self.control_loaded = true;
    }

    fn load_convertors(&mut self) {
        let mod_name = Identifier::public("_erg_convertors");
        self.emit_import_all_instr(mod_name);
        self.convertors_loaded = true;
    }

    fn load_prelude_py(&mut self) {
        self.emit_global_import_items(
            Identifier::public("sys"),
            vec![(
                Identifier::public("path"),
                Some(Identifier::private("#path")),
            )],
        );
        self.emit_load_name_instr(Identifier::private("#path"));
        self.emit_load_method_instr(Identifier::public("append"));
        self.emit_load_const(erg_std_path().to_str().unwrap());
        self.emit_call_instr(1, BoundAttr);
        self.stack_dec();
        self.emit_pop_top();
        let erg_std_mod = Identifier::public("_erg_std_prelude");
        // escaping
        self.emit_global_import_items(
            erg_std_mod.clone(),
            vec![(
                Identifier::public("in_operator"),
                Some(Identifier::private("#in_operator")),
            )],
        );
        self.emit_import_all_instr(erg_std_mod);
    }

    fn load_record_type(&mut self) {
        self.emit_global_import_items(
            Identifier::public("collections"),
            vec![(
                Identifier::public("namedtuple"),
                Some(Identifier::private("#NamedTuple")),
            )],
        );
    }

    fn load_abc(&mut self) {
        self.emit_global_import_items(
            Identifier::public("abc"),
            vec![
                (
                    Identifier::public("ABCMeta"),
                    Some(Identifier::private("#ABCMeta")),
                ),
                (
                    Identifier::public("abstractmethod"),
                    Some(Identifier::private("#abstractmethod")),
                ),
            ],
        );
    }

    fn load_module_type(&mut self) {
        self.emit_global_import_items(
            Identifier::public("types"),
            vec![(
                Identifier::public("ModuleType"),
                Some(Identifier::private("#ModuleType")),
            )],
        );
    }

    pub fn emit(&mut self, hir: HIR) -> CodeObj {
        log!(info "the code-generating process has started.{RESET}");
        self.unit_size += 1;
        self.units.push(PyCodeGenUnit::new(
            self.unit_size,
            self.py_version,
            vec![],
            Str::rc(self.cfg.input.enclosed_name()),
            "<module>",
            1,
            0,
        ));
        if self.py_version.minor >= Some(11) {
            self.write_instr(Opcode311::RESUME);
            self.write_arg(0);
        }
        if !self.cfg.no_std && !self.prelude_loaded {
            self.load_prelude();
        }
        for chunk in hir.module.into_iter() {
            self.emit_chunk(chunk);
            // TODO: discard
            if self.stack_len() == 1 {
                self.emit_pop_top();
            }
        }
        self.cancel_if_pop_top(); // 最後の値は戻り値として取っておく
        if self.input().is_repl() {
            if self.stack_len() == 1 {
                self.emit_print_expr();
            }
            self.stack_dec_n(self.stack_len() as usize);
        }
        if self.stack_len() == 0 {
            self.emit_load_const(ValueObj::None);
        } else if self.stack_len() > 1 {
            let block_id = self.cur_block().id;
            let stack_len = self.stack_len();
            CompileError::stack_bug(
                self.input().clone(),
                Location::Unknown,
                stack_len,
                block_id,
                fn_name_full!(),
            )
            .write_to_stderr();
            self.crash("error in emit: invalid stack size");
        }
        self.write_instr(RETURN_VALUE);
        self.write_arg(0);
        // flagging
        if !self.cur_block_codeobj().varnames.is_empty() {
            self.mut_cur_block_codeobj().flags += CodeObjFlags::NewLocals as u32;
        }
        // end of flagging
        let unit = self.units.pop().unwrap();
        if !self.units.is_empty() {
            let ld = unit.prev_lineno - self.cur_block().prev_lineno;
            if ld != 0 {
                if let Some(l) = self.mut_cur_block_codeobj().lnotab.last_mut() {
                    *l += ld as u8;
                }
                self.mut_cur_block().prev_lineno += ld;
            }
        }
        log!(info "the code-generating process has completed.{RESET}");
        unit.codeobj
    }
}<|MERGE_RESOLUTION|>--- conflicted
+++ resolved
@@ -1778,15 +1778,10 @@
             }
         }
         if args.get(0).is_some() {
-<<<<<<< HEAD
             let idx_jump_forward = self.lasti();
             self.write_instr(EXTENDED_ARG);
             self.write_arg(0);
             self.write_instr(Opcode308::JUMP_FORWARD); // jump to end
-=======
-            let mut idx_jump_forward = self.lasti();
-            self.write_instr(Opcode311::JUMP_FORWARD); // jump to end
->>>>>>> bea41346
             self.write_arg(0);
             // else block
             let idx_else_begin = match self.py_version.minor {
@@ -1805,28 +1800,18 @@
                 }
             }
             let idx_end = self.lasti();
-<<<<<<< HEAD
             self.fill_jump(idx_jump_forward + 1, idx_end - idx_jump_forward - 2 - 1);
-=======
-            let jump_to = idx_end - idx_jump_forward - 2;
-            self.calc_edit_jump(idx_jump_forward + 1, jump_to);
->>>>>>> bea41346
             // FIXME: this is a hack to make sure the stack is balanced
             while self.stack_len() != init_stack_len + 1 {
                 self.stack_dec();
             }
         } else {
-<<<<<<< HEAD
-            self.write_instr(Opcode308::JUMP_FORWARD);
-            self.write_arg(1);
-=======
             self.write_instr(Opcode311::JUMP_FORWARD);
             let jump_to = match self.py_version.minor {
                 Some(11 | 10) => 1,
                 _ => 2,
             };
             self.write_arg(jump_to);
->>>>>>> bea41346
             // no else block
             let idx_end = if self.py_version.minor >= Some(11) {
                 self.lasti() - idx_pop_jump_if_false - 1
@@ -1983,13 +1968,9 @@
                 };
                 self.fill_jump(pop_jump_point + 1, idx); // jump to POP_TOP
                 jump_forward_points.push(self.lasti());
-<<<<<<< HEAD
                 self.write_instr(EXTENDED_ARG);
                 self.write_arg(0);
                 self.write_instr(Opcode308::JUMP_FORWARD); // jump to the end
-=======
-                self.write_instr(Opcode311::JUMP_FORWARD); // jump to the end
->>>>>>> bea41346
                 self.write_arg(0);
             }
         }
@@ -2154,11 +2135,7 @@
         self.stack_dec_n((1 + 3) - 1);
         self.emit_pop_top();
         let idx_jump_forward = self.lasti();
-<<<<<<< HEAD
         self.write_instr(Opcode310::JUMP_FORWARD);
-=======
-        self.write_instr(Opcode311::JUMP_FORWARD);
->>>>>>> bea41346
         self.write_arg(0);
         self.edit_code(idx_setup_with + 1, (self.lasti() - idx_setup_with - 2) / 2);
         self.write_instr(Opcode310::WITH_EXCEPT_START);
