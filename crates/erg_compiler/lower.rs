//! implements `ASTLowerer`.
//!
//! ASTLowerer(ASTからHIRへの変換器)を実装
use std::mem;

use erg_common::config::{ErgConfig, ErgMode};
use erg_common::consts::{ERG_MODE, PYTHON_MODE};
use erg_common::dict;
use erg_common::dict::Dict;
use erg_common::error::{Location, MultiErrorDisplay};
use erg_common::fresh::fresh_varname;
use erg_common::set;
use erg_common::set::Set;
use erg_common::traits::{ExitStatus, Locational, NoTypeDisplay, Runnable, Stream};
use erg_common::triple::Triple;
use erg_common::{fmt_option, fn_name, log, switch_lang, Str};

use erg_parser::ast::{self, AscriptionKind, VisModifierSpec};
use erg_parser::ast::{OperationKind, TypeSpecWithOp, VarName, AST};
use erg_parser::build_ast::ASTBuilder;
use erg_parser::token::{Token, TokenKind};
use erg_parser::Parser;

use crate::artifact::{CompleteArtifact, IncompleteArtifact};
use crate::context::instantiate::TyVarCache;
use crate::module::SharedCompilerResource;
use crate::ty::constructors::{
    array_t, free_var, func, guard, mono, poly, proc, refinement, set_t, ty_tp, v_enum,
};
use crate::ty::free::Constraint;
use crate::ty::typaram::TyParam;
use crate::ty::value::{GenTypeObj, TypeObj, ValueObj};
use crate::ty::{GuardType, HasType, ParamTy, Predicate, Type, Variable, VisibilityModifier};

use crate::context::{
    ClassDefType, Context, ContextKind, ContextProvider, ControlKind, ModuleContext,
    RegistrationMode, TraitImpl,
};
use crate::error::{
    CompileError, CompileErrors, LowerError, LowerErrors, LowerResult, LowerWarning, LowerWarnings,
    SingleLowerResult,
};
use crate::hir;
use crate::hir::HIR;
use crate::link_ast::ASTLinker;
use crate::varinfo::{VarInfo, VarKind};
use crate::AccessKind;
use crate::{feature_error, unreachable_error};

use VisibilityModifier::*;

pub fn acc_to_variable(acc: &ast::Accessor) -> Option<Variable> {
    match acc {
        ast::Accessor::Ident(ident) => Some(Variable::Var(ident.inspect().clone(), ident.loc())),
        ast::Accessor::Attr(attr) => Some(Variable::attr(
            expr_to_variable(&attr.obj)?,
            attr.ident.inspect().clone(),
            attr.loc(),
        )),
        _ => None,
    }
}

pub fn expr_to_variable(expr: &ast::Expr) -> Option<Variable> {
    match expr {
        ast::Expr::Accessor(acc) => acc_to_variable(acc),
        _ => None,
    }
}

/// Checks & infers types of an AST, and convert (lower) it into a HIR
#[derive(Debug)]
pub struct ASTLowerer {
    cfg: ErgConfig,
    pub(crate) module: ModuleContext,
    pub(crate) errs: LowerErrors,
    pub(crate) warns: LowerWarnings,
}

impl Default for ASTLowerer {
    fn default() -> Self {
        Self::new_with_cache(
            ErgConfig::default(),
            Str::ever("<module>"),
            SharedCompilerResource::default(),
        )
    }
}

impl Runnable for ASTLowerer {
    type Err = CompileError;
    type Errs = CompileErrors;
    const NAME: &'static str = "Erg lowerer";

    #[inline]
    fn cfg(&self) -> &ErgConfig {
        &self.cfg
    }
    #[inline]
    fn cfg_mut(&mut self) -> &mut ErgConfig {
        &mut self.cfg
    }

    fn new(cfg: ErgConfig) -> Self {
        Self::new_with_cache(
            cfg.copy(),
            Str::ever("<module>"),
            SharedCompilerResource::new(cfg),
        )
    }

    #[inline]
    fn finish(&mut self) {}

    fn initialize(&mut self) {
        self.module.context.initialize();
        self.errs.clear();
        self.warns.clear();
    }

    fn clear(&mut self) {
        self.errs.clear();
        self.warns.clear();
    }

    fn exec(&mut self) -> Result<ExitStatus, Self::Errs> {
        let mut ast_builder = ASTBuilder::new(self.cfg.copy());
        let ast = ast_builder.build(self.cfg.input.read())?;
        let artifact = self
            .lower(ast, "exec")
            .map_err(|artifact| artifact.errors)?;
        artifact.warns.fmt_all_stderr();
        println!("{}", artifact.object);
        Ok(ExitStatus::compile_passed(artifact.warns.len()))
    }

    fn eval(&mut self, src: String) -> Result<String, Self::Errs> {
        let mut ast_builder = ASTBuilder::new(self.cfg.copy());
        let ast = ast_builder.build(src)?;
        let artifact = self
            .lower(ast, "eval")
            .map_err(|artifact| artifact.errors)?;
        artifact.warns.fmt_all_stderr();
        Ok(format!("{}", artifact.object))
    }
}

impl ContextProvider for ASTLowerer {
    fn dir(&self) -> Dict<&VarName, &VarInfo> {
        self.module.context.dir()
    }

    fn get_receiver_ctx(&self, receiver_name: &str) -> Option<&Context> {
        self.module.context.get_receiver_ctx(receiver_name)
    }

    fn get_var_info(&self, name: &str) -> Option<(&VarName, &VarInfo)> {
        self.module.context.get_var_info(name)
    }
}

impl ASTLowerer {
    pub fn new_with_cache<S: Into<Str>>(
        cfg: ErgConfig,
        mod_name: S,
        shared: SharedCompilerResource,
    ) -> Self {
        let toplevel = Context::new_module(mod_name, cfg.clone(), shared);
        let module = ModuleContext::new(toplevel, dict! {});
        Self {
            module,
            cfg,
            errs: LowerErrors::empty(),
            warns: LowerWarnings::empty(),
        }
    }

    pub fn new_with_ctx(module: ModuleContext) -> Self {
        Self {
            cfg: module.get_top_cfg(),
            module,
            errs: LowerErrors::empty(),
            warns: LowerWarnings::empty(),
        }
    }

    fn pop_append_errs(&mut self) {
        match self.module.context.check_decls_and_pop() {
            Ok(ctx) if self.cfg.mode == ErgMode::LanguageServer && !ctx.dir().is_empty() => {
                self.module.scope.insert(ctx.name.clone(), ctx);
            }
            Err(errs) => self.errs.extend(errs),
            _ => {}
        }
    }

    pub fn pop_mod_ctx(&mut self) -> Option<ModuleContext> {
        let opt_module = self.module.context.pop_mod();
        opt_module.map(|module| ModuleContext::new(module, mem::take(&mut self.module.scope)))
    }

    pub fn pop_mod_ctx_or_default(&mut self) -> ModuleContext {
        std::mem::take(&mut self.module)
    }

    pub fn get_mod_ctx(&self) -> &ModuleContext {
        &self.module
    }

    pub fn dir(&self) -> Dict<&VarName, &VarInfo> {
        ContextProvider::dir(self)
    }

    pub fn get_receiver_ctx(&self, receiver_name: &str) -> Option<&Context> {
        ContextProvider::get_receiver_ctx(self, receiver_name)
    }

    pub fn get_var_info(&self, name: &str) -> Option<(&VarName, &VarInfo)> {
        ContextProvider::get_var_info(self, name)
    }
}

impl ASTLowerer {
    pub(crate) fn lower_literal(&self, lit: ast::Literal) -> LowerResult<hir::Literal> {
        let loc = lit.loc();
        let lit = hir::Literal::try_from(lit.token).map_err(|_| {
            LowerError::invalid_literal(
                self.cfg.input.clone(),
                line!() as usize,
                loc,
                self.module.context.caused_by(),
            )
        })?;
        Ok(lit)
    }

    fn lower_array(&mut self, array: ast::Array) -> LowerResult<hir::Array> {
        log!(info "entered {}({array})", fn_name!());
        match array {
            ast::Array::Normal(arr) => Ok(hir::Array::Normal(self.lower_normal_array(arr)?)),
            ast::Array::WithLength(arr) => {
                Ok(hir::Array::WithLength(self.lower_array_with_length(arr)?))
            }
            other => feature_error!(
                LowerErrors,
                LowerError,
                self.module.context,
                other.loc(),
                "array comprehension"
            ),
        }
    }

    fn elem_err(&self, l: &Type, r: &Type, elem: &hir::Expr) -> LowerErrors {
        let elem_disp_notype = elem.to_string_notype();
        let l = self.module.context.readable_type(l.clone());
        let r = self.module.context.readable_type(r.clone());
        LowerErrors::from(LowerError::syntax_error(
            self.cfg.input.clone(),
            line!() as usize,
            elem.loc(),
            String::from(&self.module.context.name[..]),
            switch_lang!(
                "japanese" => "配列の要素は全て同じ型である必要があります",
                "simplified_chinese" => "数组元素必须全部是相同类型",
                "traditional_chinese" => "數組元素必須全部是相同類型",
                "english" => "all elements of an array must be of the same type",
            )
            .to_owned(),
            Some(switch_lang!(
                "japanese" => format!("[..., {elem_disp_notype}: {l} or {r}]など明示的に型を指定してください"),
                "simplified_chinese" => format!("请明确指定类型，例如: [..., {elem_disp_notype}: {l} or {r}]"),
                "traditional_chinese" => format!("請明確指定類型，例如: [..., {elem_disp_notype}: {l} or {r}]"),
                "english" => format!("please specify the type explicitly, e.g. [..., {elem_disp_notype}: {l} or {r}]"),
            )),
        ))
    }

    fn lower_normal_array(&mut self, array: ast::NormalArray) -> LowerResult<hir::NormalArray> {
        log!(info "entered {}({array})", fn_name!());
        let mut new_array = vec![];
        let (elems, ..) = array.elems.deconstruct();
        let mut union = Type::Never;
        for elem in elems.into_iter() {
            let elem = self.lower_expr(elem.expr)?;
            let union_ = self.module.context.union(&union, elem.ref_t());
            if let Some((l, r)) = union_.union_pair() {
                match (l.is_unbound_var(), r.is_unbound_var()) {
                    // e.g. [1, "a"]
                    (false, false) => {
                        if let hir::Expr::TypeAsc(type_asc) = &elem {
                            // e.g. [1, "a": Str or NoneType]
                            if ERG_MODE
                                && !self
                                    .module
                                    .context
                                    .supertype_of(&type_asc.spec.spec_t, &union)
                            {
                                return Err(self.elem_err(&l, &r, &elem));
                            } // else(OK): e.g. [1, "a": Str or Int]
                        } else if ERG_MODE {
                            return Err(self.elem_err(&l, &r, &elem));
                        }
                    }
                    // TODO: check if the type is compatible with the other type
                    (true, false) => {}
                    (false, true) => {}
                    (true, true) => {}
                }
            }
            union = union_;
            new_array.push(elem);
        }
        let elem_t = if union == Type::Never {
            free_var(
                self.module.context.level,
                Constraint::new_type_of(Type::Type),
            )
        } else {
            union
        };
        Ok(hir::NormalArray::new(
            array.l_sqbr,
            array.r_sqbr,
            elem_t,
            hir::Args::values(new_array, None),
        ))
    }

    fn lower_array_with_length(
        &mut self,
        array: ast::ArrayWithLength,
    ) -> LowerResult<hir::ArrayWithLength> {
        log!(info "entered {}({array})", fn_name!());
        let elem = self.lower_expr(array.elem.expr)?;
        let array_t = self.gen_array_with_length_type(&elem, &array.len);
        let len = self.lower_expr(*array.len)?;
        let hir_array = hir::ArrayWithLength::new(array.l_sqbr, array.r_sqbr, array_t, elem, len);
        Ok(hir_array)
    }

    fn gen_array_with_length_type(&self, elem: &hir::Expr, len: &ast::Expr) -> Type {
        let maybe_len = self.module.context.eval_const_expr(len);
        match maybe_len {
            Ok(v @ ValueObj::Nat(_)) => array_t(elem.t(), TyParam::Value(v)),
            Ok(other) => todo!("{other} is not a Nat object"),
            // REVIEW: is it ok to ignore the error?
            Err(_e) => array_t(elem.t(), TyParam::erased(Type::Nat)),
        }
    }

    fn lower_tuple(&mut self, tuple: ast::Tuple) -> LowerResult<hir::Tuple> {
        log!(info "entered {}({tuple})", fn_name!());
        match tuple {
            ast::Tuple::Normal(tup) => Ok(hir::Tuple::Normal(self.lower_normal_tuple(tup)?)),
        }
    }

    fn lower_normal_tuple(&mut self, tuple: ast::NormalTuple) -> LowerResult<hir::NormalTuple> {
        log!(info "entered {}({tuple})", fn_name!());
        let mut new_tuple = vec![];
        let (elems, .., paren) = tuple.elems.deconstruct();
        for elem in elems {
            let elem = self.lower_expr(elem.expr)?;
            new_tuple.push(elem);
        }
        Ok(hir::NormalTuple::new(hir::Args::values(new_tuple, paren)))
    }

    fn lower_record(&mut self, record: ast::Record) -> LowerResult<hir::Record> {
        log!(info "entered {}({record})", fn_name!());
        match record {
            ast::Record::Normal(rec) => self.lower_normal_record(rec),
            ast::Record::Mixed(_rec) => unreachable!(), // should be desugared
        }
    }

    fn lower_normal_record(&mut self, record: ast::NormalRecord) -> LowerResult<hir::Record> {
        log!(info "entered {}({record})", fn_name!());
        let mut hir_record =
            hir::Record::new(record.l_brace, record.r_brace, hir::RecordAttrs::empty());
        self.module
            .context
            .grow("<record>", ContextKind::Dummy, Private, None);
        for attr in record.attrs.into_iter() {
            let attr = self.lower_def(attr).map_err(|errs| {
                self.pop_append_errs();
                errs
            })?;
            hir_record.push(attr);
        }
        self.pop_append_errs();
        Ok(hir_record)
    }

    fn lower_set(&mut self, set: ast::Set) -> LowerResult<hir::Set> {
        log!(info "enter {}({set})", fn_name!());
        match set {
            ast::Set::Normal(set) => Ok(hir::Set::Normal(self.lower_normal_set(set)?)),
            ast::Set::WithLength(set) => Ok(hir::Set::WithLength(self.lower_set_with_length(set)?)),
            ast::Set::Comprehension(set) => feature_error!(
                LowerErrors,
                LowerError,
                self.module.context,
                set.loc(),
                "set comprehension"
            ),
        }
    }

    fn lower_normal_set(&mut self, set: ast::NormalSet) -> LowerResult<hir::NormalSet> {
        log!(info "entered {}({set})", fn_name!());
        let (elems, ..) = set.elems.deconstruct();
        let mut union = Type::Never;
        let mut new_set = vec![];
        for elem in elems {
            let elem = self.lower_expr(elem.expr)?;
            union = self.module.context.union(&union, elem.ref_t());
            if ERG_MODE && union.is_union_type() {
                return Err(LowerErrors::from(LowerError::syntax_error(
                    self.cfg.input.clone(),
                    line!() as usize,
                    elem.loc(),
                    String::from(&self.module.context.name[..]),
                    switch_lang!(
                        "japanese" => "集合の要素は全て同じ型である必要があります",
                        "simplified_chinese" => "集合元素必须全部是相同类型",
                        "traditional_chinese" => "集合元素必須全部是相同類型",
                        "english" => "all elements of a set must be of the same type",
                    )
                    .to_owned(),
                    Some(
                        switch_lang!(
                            "japanese" => "Int or Strなど明示的に型を指定してください",
                            "simplified_chinese" => "明确指定类型，例如: Int or Str",
                            "traditional_chinese" => "明確指定類型，例如: Int or Str",
                            "english" => "please specify the type explicitly, e.g. Int or Str",
                        )
                        .to_owned(),
                    ),
                )));
            }
            new_set.push(elem);
        }
        let elem_t = if union == Type::Never {
            free_var(
                self.module.context.level,
                Constraint::new_type_of(Type::Type),
            )
        } else {
            union
        };
        // TODO: lint
        /*
        if is_duplicated {
            self.warns.push(LowerWarning::syntax_error(
                self.cfg.input.clone(),
                line!() as usize,
                normal_set.loc(),
                String::arc(&self.ctx.name[..]),
                switch_lang!(
                    "japanese" => "要素が重複しています",
                    "simplified_chinese" => "元素重复",
                    "traditional_chinese" => "元素重複",
                    "english" => "Elements are duplicated",
                ),
                None,
            ));
        }
        Ok(normal_set)
        */
        let elems = hir::Args::values(new_set, None);
        // check if elem_t is Eq
        if let Err(errs) = self
            .module
            .context
            .sub_unify(&elem_t, &mono("Eq"), &elems, None)
        {
            self.errs.extend(errs);
        }
        Ok(hir::NormalSet::new(set.l_brace, set.r_brace, elem_t, elems))
    }

    /// This (e.g. {"a"; 3}) is meaningless as an object, but makes sense as a type (e.g. {Int; 3}).
    fn lower_set_with_length(
        &mut self,
        set: ast::SetWithLength,
    ) -> LowerResult<hir::SetWithLength> {
        log!("entered {}({set})", fn_name!());
        let elem = self.lower_expr(set.elem.expr)?;
        let set_t = self.gen_set_with_length_type(&elem, &set.len);
        let len = self.lower_expr(*set.len)?;
        let hir_set = hir::SetWithLength::new(set.l_brace, set.r_brace, set_t, elem, len);
        Ok(hir_set)
    }

    fn gen_set_with_length_type(&mut self, elem: &hir::Expr, len: &ast::Expr) -> Type {
        let maybe_len = self.module.context.eval_const_expr(len);
        match maybe_len {
            Ok(v @ ValueObj::Nat(_)) => {
                if self.module.context.subtype_of(&elem.t(), &Type::Type) {
                    poly("SetType", vec![TyParam::t(elem.t()), TyParam::Value(v)])
                } else {
                    set_t(elem.t(), TyParam::Value(v))
                }
            }
            Ok(other) => todo!("{other} is not a Nat object"),
            Err(_e) => set_t(elem.t(), TyParam::erased(Type::Nat)),
        }
    }

    fn lower_dict(&mut self, dict: ast::Dict) -> LowerResult<hir::Dict> {
        log!(info "enter {}({dict})", fn_name!());
        match dict {
            ast::Dict::Normal(set) => Ok(hir::Dict::Normal(self.lower_normal_dict(set)?)),
            other => feature_error!(
                LowerErrors,
                LowerError,
                self.module.context,
                other.loc(),
                "dict comprehension"
            ),
            // ast::Dict::WithLength(set) => Ok(hir::Dict::WithLength(self.lower_dict_with_length(set)?)),
        }
    }

    fn lower_normal_dict(&mut self, dict: ast::NormalDict) -> LowerResult<hir::NormalDict> {
        log!(info "enter {}({dict})", fn_name!());
        let mut union = dict! {};
        let mut new_kvs = vec![];
        for kv in dict.kvs {
            let key = self.lower_expr(kv.key)?;
            let value = self.lower_expr(kv.value)?;
            if let Some(popped_val_t) = union.insert(key.t(), value.t()) {
                if PYTHON_MODE {
                    let val_t = union.get_mut(key.ref_t()).unwrap();
                    *val_t = self.module.context.union(&mem::take(val_t), &popped_val_t);
                } else {
                    return Err(LowerErrors::from(LowerError::syntax_error(
                        self.cfg.input.clone(),
                        line!() as usize,
                        Location::concat(&key, &value),
                        String::from(&self.module.context.name[..]),
                        switch_lang!(
                            "japanese" => "Dictの値は全て同じ型である必要があります",
                            "simplified_chinese" => "Dict的值必须是同一类型",
                            "traditional_chinese" => "Dict的值必須是同一類型",
                            "english" => "Values of Dict must be the same type",
                        )
                        .to_owned(),
                        Some(
                            switch_lang!(
                                "japanese" => "Int or Strなど明示的に型を指定してください",
                                "simplified_chinese" => "明确指定类型，例如: Int or Str",
                                "traditional_chinese" => "明確指定類型，例如: Int or Str",
                                "english" => "please specify the type explicitly, e.g. Int or Str",
                            )
                            .to_owned(),
                        ),
                    )));
                }
            }
            new_kvs.push(hir::KeyValue::new(key, value));
        }
        for key_t in union.keys() {
            let loc = &(&dict.l_brace, &dict.r_brace);
            // check if key_t is Eq
            if let Err(errs) = self.module.context.sub_unify(key_t, &mono("Eq"), loc, None) {
                self.errs.extend(errs);
            }
        }
        let kv_ts = if union.is_empty() {
            dict! {
                ty_tp(free_var(self.module.context.level, Constraint::new_type_of(Type::Type))) =>
                    ty_tp(free_var(self.module.context.level, Constraint::new_type_of(Type::Type)))
            }
        } else {
            union
                .into_iter()
                .map(|(k, v)| (TyParam::t(k), TyParam::t(v)))
                .collect()
        };
        // TODO: lint
        /*
        if is_duplicated {
            self.warns.push(LowerWarning::syntax_error(
                self.cfg.input.clone(),
                line!() as usize,
                normal_set.loc(),
                String::arc(&self.ctx.name[..]),
                switch_lang!(
                    "japanese" => "要素が重複しています",
                    "simplified_chinese" => "元素重复",
                    "traditional_chinese" => "元素重複",
                    "english" => "Elements are duplicated",
                ),
                None,
            ));
        }
        Ok(normal_set)
        */
        Ok(hir::NormalDict::new(
            dict.l_brace,
            dict.r_brace,
            kv_ts,
            new_kvs,
        ))
    }

    pub(crate) fn lower_acc(&mut self, acc: ast::Accessor) -> LowerResult<hir::Accessor> {
        log!(info "entered {}({acc})", fn_name!());
        match acc {
            ast::Accessor::Ident(ident) => {
                let ident = self.lower_ident(ident)?;
                let acc = hir::Accessor::Ident(ident);
                Ok(acc)
            }
            ast::Accessor::Attr(attr) => {
                let obj = self.lower_expr(*attr.obj)?;
                let vi = match self.module.context.get_attr_info(
                    &obj,
                    &attr.ident,
                    &self.cfg.input,
                    &self.module.context,
                ) {
                    Triple::Ok(vi) => vi,
                    Triple::Err(errs) => {
                        self.errs.push(errs);
                        VarInfo::ILLEGAL.clone()
                    }
                    Triple::None => {
                        let self_t = obj.t();
                        let (similar_info, similar_name) = self
                            .module
                            .context
                            .get_similar_attr_and_info(&self_t, attr.ident.inspect())
                            .unzip();
                        let err = LowerError::detailed_no_attr_error(
                            self.cfg.input.clone(),
                            line!() as usize,
                            attr.ident.loc(),
                            self.module.context.caused_by(),
                            &self_t,
                            attr.ident.inspect(),
                            similar_name,
                            similar_info,
                        );
                        self.errs.push(err);
                        VarInfo::ILLEGAL.clone()
                    }
                };
                self.inc_ref(&vi, &attr.ident.name);
                let ident = hir::Identifier::new(attr.ident, None, vi);
                let acc = hir::Accessor::Attr(hir::Attribute::new(obj, ident));
                Ok(acc)
            }
            ast::Accessor::TypeApp(t_app) => feature_error!(
                LowerErrors,
                LowerError,
                self.module.context,
                t_app.loc(),
                "type application"
            ),
            // TupleAttr, Subscr are desugared
            _ => unreachable_error!(LowerErrors, LowerError, self.module.context),
        }
    }

    fn lower_ident(&mut self, ident: ast::Identifier) -> LowerResult<hir::Identifier> {
        // `match` is a special form, typing is magic
        let (vi, __name__) = if ident.vis.is_private()
            && (&ident.inspect()[..] == "match" || &ident.inspect()[..] == "match!")
        {
            (
                VarInfo {
                    t: mono("GenericCallable"),
                    ..VarInfo::default()
                },
                None,
            )
        } else {
            let res = match self.module.context.rec_get_var_info(
                &ident,
                AccessKind::Name,
                &self.cfg.input,
                &self.module.context,
            ) {
                Triple::Ok(vi) => vi,
                Triple::Err(err) => {
                    self.errs.push(err);
                    VarInfo::ILLEGAL.clone()
                }
                Triple::None => {
                    let (similar_info, similar_name) = self
                        .module
                        .context
                        .get_similar_name_and_info(ident.inspect())
                        .unzip();
                    let err = LowerError::detailed_no_var_error(
                        self.cfg.input.clone(),
                        line!() as usize,
                        ident.loc(),
                        self.module.context.caused_by(),
                        ident.inspect(),
                        similar_name,
                        similar_info,
                    );
                    self.errs.push(err);
                    VarInfo::ILLEGAL.clone()
                }
            };
            (
                res,
                self.module
                    .context
                    .get_singular_ctxs_by_ident(&ident, &self.module.context)
                    .ok()
                    .map(|ctx| ctx.first().unwrap().name.clone()),
            )
        };
        self.inc_ref(&vi, &ident.name);
        let ident = hir::Identifier::new(ident, __name__, vi);
        Ok(ident)
    }

    fn get_guard_type(&self, op: &Token, lhs: &ast::Expr, rhs: &ast::Expr) -> Option<Type> {
        let var = expr_to_variable(lhs)?;
        match op.kind {
            TokenKind::InOp => {
                let to = self.module.context.expr_to_type(rhs.clone())?;
                Some(guard(var, to))
            }
            TokenKind::Symbol if &op.content[..] == "isinstance" => {
                let to = self.module.context.expr_to_type(rhs.clone())?;
                Some(guard(var, to))
            }
            TokenKind::NotInOp => {
                let to = self.module.context.expr_to_type(rhs.clone())?;
                let ty = guard(var, to);
                Some(self.module.context.complement(&ty))
            }
            TokenKind::IsOp | TokenKind::DblEq => {
                let value = self.module.context.expr_to_value(rhs.clone())?;
                Some(guard(var, v_enum(set! { value })))
            }
            TokenKind::IsNotOp | TokenKind::NotEq => {
                let value = self.module.context.expr_to_value(rhs.clone())?;
                let ty = guard(var, v_enum(set! { value }));
                Some(self.module.context.complement(&ty))
            }
            TokenKind::Gre => {
                let value = self.module.context.expr_to_value(rhs.clone())?;
                let t = value.class();
                let varname = Str::from(fresh_varname());
                let pred = Predicate::gt(varname.clone(), TyParam::value(value));
                let refine = refinement(varname, t, pred);
                Some(guard(var, refine))
            }
            TokenKind::GreEq => {
                let value = self.module.context.expr_to_value(rhs.clone())?;
                let t = value.class();
                let varname = Str::from(fresh_varname());
                let pred = Predicate::ge(varname.clone(), TyParam::value(value));
                let refine = refinement(varname, t, pred);
                Some(guard(var, refine))
            }
            TokenKind::Less => {
                let value = self.module.context.expr_to_value(rhs.clone())?;
                let t = value.class();
                let varname = Str::from(fresh_varname());
                let pred = Predicate::lt(varname.clone(), TyParam::value(value));
                let refine = refinement(varname, t, pred);
                Some(guard(var, refine))
            }
            TokenKind::LessEq => {
                let value = self.module.context.expr_to_value(rhs.clone())?;
                let t = value.class();
                let varname = Str::from(fresh_varname());
                let pred = Predicate::le(varname.clone(), TyParam::value(value));
                let refine = refinement(varname, t, pred);
                Some(guard(var, refine))
            }
            _ => None,
        }
    }

    fn lower_bin(&mut self, bin: ast::BinOp) -> hir::BinOp {
        log!(info "entered {}({bin})", fn_name!());
        let mut args = bin.args.into_iter();
        let lhs = *args.next().unwrap();
        let rhs = *args.next().unwrap();
        let guard = self.get_guard_type(&bin.op, &lhs, &rhs);
        let lhs = self.lower_expr(lhs).unwrap_or_else(|errs| {
            self.errs.extend(errs);
            hir::Expr::Dummy(hir::Dummy::new(vec![]))
        });
        let lhs = hir::PosArg::new(lhs);
        let rhs = self.lower_expr(rhs).unwrap_or_else(|errs| {
            self.errs.extend(errs);
            hir::Expr::Dummy(hir::Dummy::new(vec![]))
        });
        let rhs = hir::PosArg::new(rhs);
        let args = [lhs, rhs];
        let mut vi = self
            .module
            .context
            .get_binop_t(&bin.op, &args, &self.cfg.input, &self.module.context)
            .unwrap_or_else(|errs| {
                self.errs.extend(errs);
                VarInfo::ILLEGAL.clone()
            });
        if let (Some(guard), Some(return_t)) = (guard, vi.t.mut_return_t()) {
            debug_assert!(
                self.module.context.subtype_of(return_t, &Type::Bool),
                "{return_t} is not a subtype of Bool"
            );
            *return_t = guard;
        }
        let mut args = args.into_iter();
        let lhs = args.next().unwrap().expr;
        let rhs = args.next().unwrap().expr;
        hir::BinOp::new(bin.op, lhs, rhs, vi)
    }

    fn lower_unary(&mut self, unary: ast::UnaryOp) -> hir::UnaryOp {
        log!(info "entered {}({unary})", fn_name!());
        let mut args = unary.args.into_iter();
        let arg = self
            .lower_expr(*args.next().unwrap())
            .unwrap_or_else(|errs| {
                self.errs.extend(errs);
                hir::Expr::Dummy(hir::Dummy::new(vec![]))
            });
        let args = [hir::PosArg::new(arg)];
        let t = self
            .module
            .context
            .get_unaryop_t(&unary.op, &args, &self.cfg.input, &self.module.context)
            .unwrap_or_else(|errs| {
                self.errs.extend(errs);
                VarInfo::ILLEGAL.clone()
            });
        let mut args = args.into_iter();
        let expr = args.next().unwrap().expr;
        hir::UnaryOp::new(unary.op, expr, t)
    }

    fn lower_args(&mut self, args: ast::Args, errs: &mut LowerErrors) -> hir::Args {
        let (pos_args, var_args, kw_args, paren) = args.deconstruct();
        let mut hir_args = hir::Args::new(
            Vec::with_capacity(pos_args.len()),
            None,
            Vec::with_capacity(kw_args.len()),
            paren,
        );
        for (nth, arg) in pos_args.into_iter().enumerate() {
            match self.lower_expr(arg.expr) {
                Ok(expr) => {
                    if let Some(kind) = self.module.context.control_kind() {
                        self.push_guard(nth, kind, expr.ref_t());
                    }
                    hir_args.pos_args.push(hir::PosArg::new(expr))
                }
                Err(es) => {
                    errs.extend(es);
                    hir_args.push_pos(hir::PosArg::new(hir::Expr::Dummy(hir::Dummy::empty())));
                }
            }
        }
        if let Some(var_args) = var_args {
            match self.lower_expr(var_args.expr) {
                Ok(expr) => hir_args.var_args = Some(Box::new(hir::PosArg::new(expr))),
                Err(es) => {
                    errs.extend(es);
                    let dummy = hir::Expr::Dummy(hir::Dummy::empty());
                    hir_args.var_args = Some(Box::new(hir::PosArg::new(dummy)));
                }
            }
        }
        for arg in kw_args.into_iter() {
            match self.lower_expr(arg.expr) {
                Ok(expr) => hir_args.push_kw(hir::KwArg::new(arg.keyword, expr)),
                Err(es) => {
                    errs.extend(es);
                    hir_args.push_kw(hir::KwArg::new(
                        arg.keyword,
                        hir::Expr::Dummy(hir::Dummy::empty()),
                    ));
                }
            }
        }
        hir_args
    }

    fn push_guard(&mut self, nth: usize, kind: ControlKind, t: &Type) {
        match t {
            Type::Guard(guard) => match nth {
                0 if kind.is_conditional() => {
                    self.module.context.guards.push(guard.clone());
                }
                1 if kind.is_if() => {
                    let guard = GuardType::new(
                        guard.var.clone(),
                        self.module.context.complement(&guard.to),
                    );
                    self.module.context.guards.push(guard);
                }
                _ => {}
            },
            Type::And(lhs, rhs) => {
                self.push_guard(nth, kind, lhs);
                self.push_guard(nth, kind, rhs);
            }
            _ => {}
        }
    }

    /// returning `Ok(call)` does not mean the call is valid, just means it is syntactically valid
    /// `ASTLowerer` is designed to cause as little information loss in HIR as possible
    pub(crate) fn lower_call(&mut self, call: ast::Call) -> LowerResult<hir::Call> {
        log!(info "entered {}({}{}(...))", fn_name!(), call.obj, fmt_option!(call.attr_name));
        if let (Some(name), None) = (call.obj.get_name(), &call.attr_name) {
            self.module.context.higher_order_caller.push(name.clone());
        }
        let mut errs = LowerErrors::empty();
        let guard = if let (
            ast::Expr::Accessor(ast::Accessor::Ident(ident)),
            None,
            Some(lhs),
            Some(rhs),
        ) = (
            call.obj.as_ref(),
            &call.attr_name,
            call.args.nth_or_key(0, "object"),
            call.args.nth_or_key(1, "classinfo"),
        ) {
            self.get_guard_type(ident.name.token(), lhs, rhs)
        } else {
            None
        };
        let hir_args = self.lower_args(call.args, &mut errs);
        let mut obj = match self.lower_expr(*call.obj) {
            Ok(obj) => obj,
            Err(es) => {
                self.module.context.higher_order_caller.pop();
                errs.extend(es);
                return Err(errs);
            }
        };
        let mut vi = match self.module.context.get_call_t(
            &obj,
            &call.attr_name,
            &hir_args.pos_args,
            &hir_args.kw_args,
            &self.cfg.input,
            &self.module.context,
        ) {
            Ok(vi) => vi,
            Err((vi, es)) => {
                self.module.context.higher_order_caller.pop();
                errs.extend(es);
                vi.unwrap_or(VarInfo::ILLEGAL.clone())
            }
        };
        if let Err(es) = self.module.context.propagate(&mut vi.t, &obj) {
            errs.extend(es);
        }
        if let Some(guard) = guard {
            debug_assert!(
                self.module
                    .context
                    .subtype_of(vi.t.return_t().unwrap(), &Type::Bool),
                "{} is not a subtype of Bool",
                vi.t.return_t().unwrap()
            );
            if let Some(ret_t) = vi.t.mut_return_t() {
                *ret_t = guard;
            }
        }
        let attr_name = if let Some(attr_name) = call.attr_name {
            self.inc_ref(&vi, &attr_name.name);
            Some(hir::Identifier::new(attr_name, None, vi))
        } else {
            if let hir::Expr::Call(call) = &obj {
                if call.return_t().is_some() {
                    *obj.ref_mut_t() = vi.t;
                }
            } else {
                *obj.ref_mut_t() = vi.t;
            }
            None
        };
        let mut call = hir::Call::new(obj, attr_name, hir_args);
        self.module.context.higher_order_caller.pop();
        if errs.is_empty() {
            self.exec_additional_op(&mut call)?;
        }
        self.errs.extend(errs);
        Ok(call)
    }

    /// importing is done in [preregister](https://github.com/erg-lang/erg/blob/ffd33015d540ff5a0b853b28c01370e46e0fcc52/crates/erg_compiler/context/register.rs#L819)
    fn exec_additional_op(&mut self, call: &mut hir::Call) -> LowerResult<()> {
        match call.additional_operation() {
            Some(OperationKind::Del) => match call.args.get_left_or_key("obj").unwrap() {
                hir::Expr::Accessor(hir::Accessor::Ident(ident)) => {
                    self.module.context.del(ident)?;
                    Ok(())
                }
                other => {
                    return Err(LowerErrors::from(LowerError::syntax_error(
                        self.input().clone(),
                        line!() as usize,
                        other.loc(),
                        self.module.context.caused_by(),
                        format!("expected identifier, but found {}", other.name()),
                        None,
                    )))
                }
            },
            Some(OperationKind::Return | OperationKind::Yield) => {
                // (f: ?T -> ?U).return: (self: GenericCallable, arg: Obj) -> Never
                let callable_t = call.obj.ref_t();
                let ret_t = match callable_t {
                    Type::Subr(subr) => *subr.return_t.clone(),
                    Type::FreeVar(fv) if fv.is_unbound() => {
                        fv.get_sub().unwrap().return_t().unwrap().clone()
                    }
                    other => {
                        log!(err "todo: {other}");
                        return unreachable_error!(LowerErrors, LowerError, self.module.context);
                    }
                };
                let arg_t = call.args.get(0).unwrap().ref_t();
                self.module.context.sub_unify(arg_t, &ret_t, call, None)?;
                Ok(())
            }
            Some(OperationKind::Assert) => {
                if let Some(Type::Guard(guard)) =
                    call.args.get_left_or_key("test").map(|exp| exp.ref_t())
                {
                    self.module.context.cast(guard.clone(), &mut vec![])?;
                }
                Ok(())
            }
            Some(OperationKind::Cast) => {
                self.warns.push(LowerWarning::use_cast_warning(
                    self.input().clone(),
                    line!() as usize,
                    call.loc(),
                    self.module.context.caused_by(),
                ));
                Ok(())
            }
            _ => Ok(()),
        }
    }

    fn lower_pack(&mut self, pack: ast::DataPack) -> LowerResult<hir::Call> {
        log!(info "entered {}({pack})", fn_name!());
        let class = self.lower_expr(*pack.class)?;
        let args = self.lower_record(pack.args)?;
        let args = vec![hir::PosArg::new(hir::Expr::Record(args))];
        let attr_name = ast::Identifier::new(
            VisModifierSpec::Public(Token::new(
                TokenKind::Dot,
                Str::ever("."),
                pack.connector.ln_begin().unwrap(),
                pack.connector.col_begin().unwrap(),
            )),
            ast::VarName::new(Token::new(
                TokenKind::Symbol,
                Str::ever("new"),
                pack.connector.ln_begin().unwrap(),
                pack.connector.col_begin().unwrap(),
            )),
        );
        let vi = match self.module.context.get_call_t(
            &class,
            &Some(attr_name.clone()),
            &args,
            &[],
            &self.cfg.input,
            &self.module.context,
        ) {
            Ok(vi) => vi,
            Err((vi, errs)) => {
                self.errs.extend(errs);
                vi.unwrap_or(VarInfo::ILLEGAL.clone())
            }
        };
        let args = hir::Args::pos_only(args, None);
        let attr_name = hir::Identifier::new(attr_name, None, vi);
        Ok(hir::Call::new(class, Some(attr_name), args))
    }

    fn lower_non_default_param(
        &mut self,
        non_default: ast::NonDefaultParamSignature,
    ) -> LowerResult<hir::NonDefaultParamSignature> {
        let t_spec_as_expr = non_default
            .t_spec
            .as_ref()
            .map(|t_spec_op| self.fake_lower_expr(*t_spec_op.t_spec_as_expr.clone()))
            .transpose()?;
        // TODO: define here (not assign_params)
        let vi = VarInfo::default();
        let sig = hir::NonDefaultParamSignature::new(non_default, vi, t_spec_as_expr);
        Ok(sig)
    }

    fn lower_type_spec_with_op(
        &mut self,
        type_spec_with_op: ast::TypeSpecWithOp,
        spec_t: Type,
    ) -> LowerResult<hir::TypeSpecWithOp> {
        let expr = self.fake_lower_expr(*type_spec_with_op.t_spec_as_expr.clone())?;
        Ok(hir::TypeSpecWithOp::new(type_spec_with_op, expr, spec_t))
    }

    fn lower_params(&mut self, params: ast::Params) -> LowerResult<hir::Params> {
        log!(info "entered {}({})", fn_name!(), params);
        let mut errs = LowerErrors::empty();
        let mut hir_non_defaults = vec![];
        for non_default in params.non_defaults.into_iter() {
            match self.lower_non_default_param(non_default) {
                Ok(sig) => hir_non_defaults.push(sig),
                Err(es) => errs.extend(es),
            }
        }
        let hir_var_params = match params.var_params {
            Some(var_params) => match self.lower_non_default_param(*var_params) {
                Ok(sig) => Some(Box::new(sig)),
                Err(es) => {
                    errs.extend(es);
                    None
                }
            },
            None => None,
        };
        let mut hir_defaults = vec![];
        for default in params.defaults.into_iter() {
            match self.lower_expr(default.default_val) {
                Ok(default_val) => {
                    let sig = self.lower_non_default_param(default.sig)?;
                    hir_defaults.push(hir::DefaultParamSignature::new(sig, default_val));
                }
                Err(es) => errs.extend(es),
            }
        }
        if !errs.is_empty() {
            Err(errs)
        } else {
            let hir_params = hir::Params::new(
                hir_non_defaults,
                hir_var_params,
                hir_defaults,
                params.parens,
            );
            Ok(hir_params)
        }
    }

    fn lower_lambda(&mut self, lambda: ast::Lambda) -> LowerResult<hir::Lambda> {
        log!(info "entered {}({lambda})", fn_name!());
        let in_statement = PYTHON_MODE
            && self
                .module
                .context
                .control_kind()
                .map_or(false, |k| k.makes_scope());
        let is_procedural = lambda.is_procedural();
        let id = lambda.id.0;
        let name = format!("<lambda_{id}>");
        let kind = if is_procedural {
            ContextKind::Proc
        } else {
            ContextKind::Func
        };
        let tv_cache = self
            .module
            .context
            .instantiate_ty_bounds(&lambda.sig.bounds, RegistrationMode::Normal)?;
        if !in_statement {
            self.module
                .context
                .grow(&name, kind, Private, Some(tv_cache));
        }
        let mut params = self.lower_params(lambda.sig.params).map_err(|errs| {
            if !in_statement {
                self.pop_append_errs();
            }
            errs
        })?;
        if let Err(errs) = self.module.context.assign_params(&mut params, None) {
            self.errs.extend(errs);
        }
        let overwritten = {
            let mut overwritten = vec![];
            let guards = if in_statement {
                mem::take(&mut self.module.context.guards)
            } else {
                mem::take(&mut self.module.context.get_mut_outer().unwrap().guards)
            };
            for guard in guards.into_iter() {
                if let Err(errs) = self.module.context.cast(guard, &mut overwritten) {
                    self.errs.extend(errs);
                }
            }
            overwritten
        };
        if let Err(errs) = self.module.context.preregister(&lambda.body) {
            self.errs.extend(errs);
        }
        let body = self.lower_block(lambda.body).map_err(|errs| {
            if !in_statement {
                self.pop_append_errs();
            }
            errs
        })?;
        if in_statement {
            for (var, vi) in overwritten.into_iter() {
                if vi.kind.is_parameter() {
                    // removed from `locals` and remains in `params`
                    self.module.context.locals.remove(&var);
                } else {
                    self.module.context.locals.insert(var, vi);
                }
            }
        }
        // suppress warns of lambda types, e.g. `(x: Int, y: Int) -> Int`
        if self.module.context.subtype_of(body.ref_t(), &Type::Type) {
            for param in params.non_defaults.iter() {
                self.inc_ref(&param.vi, param);
            }
            if let Some(var_param) = params.var_params.as_deref() {
                self.inc_ref(&var_param.vi, var_param);
            }
            for default in params.defaults.iter() {
                self.inc_ref(&default.sig.vi, &default.sig);
            }
        }
        let (non_default_params, default_params): (Vec<_>, Vec<_>) = self
            .module
            .context
            .params
            .iter()
            .partition(|(_, vi)| !vi.kind.has_default());
        #[cfg(not(feature = "py_compat"))]
        let (var_params, non_default_params) = {
            let (var_params, non_default_params): (Vec<_>, Vec<_>) = non_default_params
                .into_iter()
                .partition(|(_, vi)| vi.kind.is_var_params());
            // vi.t: `[T; _]`
            // pt: `name: T`
            let var_params = var_params.get(0).map(|(name, vi)| {
                ParamTy::pos_or_kw(
                    name.as_ref().map(|n| n.inspect().clone()),
                    vi.t.inner_ts().remove(0),
                )
            });
            (var_params, non_default_params.into_iter())
        };
        #[cfg(feature = "py_compat")]
        let (var_params, non_default_params) = {
            let (var_params, non_default_params): (Vec<_>, Vec<_>) = non_default_params
                .into_iter()
                .partition(|(_, vi)| vi.kind.is_var_params());
            let var_params = var_params.get(0).map(|(name, vi)| {
                ParamTy::pos_or_kw(
                    name.as_ref().map(|n| n.inspect().clone()),
                    vi.t.inner_ts().remove(0),
                )
            });
            let non_default_params = non_default_params.into_iter().filter(|(name, _)| {
                params
                    .non_defaults
                    .iter()
                    .any(|nd| nd.name() == name.as_ref())
            });
            (var_params, non_default_params)
        };
        let non_default_param_tys = non_default_params
            .map(|(name, vi)| {
                ParamTy::pos_or_kw(name.as_ref().map(|n| n.inspect().clone()), vi.t.clone())
            })
            .collect();
        #[cfg(not(feature = "py_compat"))]
        let default_params = default_params.into_iter();
        #[cfg(feature = "py_compat")]
        let default_params = default_params
            .into_iter()
            .filter(|(name, _)| params.defaults.iter().any(|d| d.name() == name.as_ref()));
        let default_param_tys = default_params
            .map(|(name, vi)| ParamTy::kw(name.as_ref().unwrap().inspect().clone(), vi.t.clone()))
            .collect();
        if in_statement {
            // For example, `i` in `for i in ...` is a parameter,
            // but should be treated as a local variable in the later analysis, so move it to locals
            for nd_param in params.non_defaults.iter() {
                if let Some(idx) = self
                    .module
                    .context
                    .params
                    .iter()
                    .position(|(name, _)| name.as_ref() == nd_param.name())
                {
                    let (name, vi) = self.module.context.params.remove(idx);
                    if let Some(name) = name {
                        self.module.context.locals.insert(name, vi);
                    }
                }
            }
        } else {
            self.pop_append_errs();
        }
        let ty = if is_procedural {
            proc(
                non_default_param_tys,
                var_params,
                default_param_tys,
                body.t(),
            )
        } else {
            func(
                non_default_param_tys,
                var_params,
                default_param_tys,
                body.t(),
            )
        };
        let t = if ty.has_qvar() { ty.quantify() } else { ty };
        Ok(hir::Lambda::new(id, params, lambda.op, body, t))
    }

    fn lower_def(&mut self, def: ast::Def) -> LowerResult<hir::Def> {
        log!(info "entered {}({})", fn_name!(), def.sig);
        if def.def_kind().is_class_or_trait() && self.module.context.kind != ContextKind::Module {
            self.module
                .context
                .decls
                .remove(def.sig.ident().unwrap().inspect());
            return Err(LowerErrors::from(LowerError::inner_typedef_error(
                self.cfg.input.clone(),
                line!() as usize,
                def.loc(),
                self.module.context.caused_by(),
            )));
        }
        let name = if let Some(name) = def.sig.name_as_str() {
            name.clone()
        } else {
            Str::ever("<lambda>")
        };
        if ERG_MODE && (&name[..] == "module" || &name[..] == "global") {
            return Err(LowerErrors::from(
                LowerError::shadow_special_namespace_error(
                    self.cfg.input.clone(),
                    line!() as usize,
                    def.sig.loc(),
                    self.module.context.caused_by(),
                    &name,
                ),
            ));
        } else if self
            .module
            .context
            .registered_info(&name, def.sig.is_const())
            .is_some()
            && def.sig.vis().is_private()
        {
            return Err(LowerErrors::from(LowerError::reassign_error(
                self.cfg.input.clone(),
                line!() as usize,
                def.sig.loc(),
                self.module.context.caused_by(),
                &name,
            )));
        } else if self
            .module
            .context
            .get_builtins()
            .and_then(|ctx| ctx.get_var_info(&name))
            .is_some()
            && def.sig.vis().is_private()
        {
            self.warns.push(LowerWarning::builtin_exists_warning(
                self.cfg.input.clone(),
                line!() as usize,
                def.sig.loc(),
                self.module.context.caused_by(),
                &name,
            ));
        }
        let kind = ContextKind::from(&def);
        let vis = self
            .module
            .context
            .instantiate_vis_modifier(def.sig.vis())?;
        let res = match def.sig {
            ast::Signature::Subr(sig) => {
                let tv_cache = self
                    .module
                    .context
                    .instantiate_ty_bounds(&sig.bounds, RegistrationMode::Normal)?;
                self.module.context.grow(&name, kind, vis, Some(tv_cache));
                self.lower_subr_def(sig, def.body)
            }
            ast::Signature::Var(sig) => {
                self.module.context.grow(&name, kind, vis, None);
                self.lower_var_def(sig, def.body)
            }
        };
        // TODO: Context上の関数に型境界情報を追加
        self.pop_append_errs();
        // remove from decls regardless of success or failure to lower
        self.module.context.decls.remove(&name);
        res
    }

    fn lower_var_def(
        &mut self,
        sig: ast::VarSignature,
        body: ast::DefBody,
    ) -> LowerResult<hir::Def> {
        log!(info "entered {}({sig})", fn_name!());
        if let Err(errs) = self.module.context.preregister(&body.block) {
            self.errs.extend(errs);
        }
        match self.lower_block(body.block) {
            Ok(block) => {
                let found_body_t = block.ref_t();
                let outer = self.module.context.outer.as_ref().unwrap();
                let opt_expect_body_t = sig
                    .ident()
                    .and_then(|ident| outer.get_current_scope_var(&ident.name))
                    .map(|vi| vi.t.clone())
                    .or_else(|| {
                        // discard pattern
                        let sig_t = self
                            .module
                            .context
                            .instantiate_var_sig_t(
                                sig.t_spec.as_ref().map(|ts| &ts.t_spec),
                                RegistrationMode::PreRegister,
                            )
                            .ok();
                        sig_t
                    });
                let ident = match &sig.pat {
                    ast::VarPattern::Ident(ident) => ident.clone(),
                    ast::VarPattern::Discard(token) => {
                        ast::Identifier::private_from_token(token.clone())
                    }
                    _ => unreachable!(),
                };
                if let Some(expect_body_t) = opt_expect_body_t {
                    // TODO: expect_body_t is smaller for constants
                    // TODO: 定数の場合、expect_body_tのほうが小さくなってしまう
                    if !sig.is_const() {
                        if let Err(e) = self.var_result_t_check(
                            &sig,
                            ident.inspect(),
                            &expect_body_t,
                            found_body_t,
                        ) {
                            self.errs.push(e);
                        }
                    }
                }
                let vi = self.module.context.outer.as_mut().unwrap().assign_var_sig(
                    &sig,
                    found_body_t,
                    body.id,
                    None,
                )?;
                let ident = hir::Identifier::new(ident, None, vi);
                let t_spec = if let Some(ts) = sig.t_spec {
                    let spec_t = self.module.context.instantiate_typespec(&ts.t_spec)?;
                    let expr = self.fake_lower_expr(*ts.t_spec_as_expr.clone())?;
                    Some(hir::TypeSpecWithOp::new(ts, expr, spec_t))
                } else {
                    None
                };
                let sig = hir::VarSignature::new(ident, t_spec);
                let body = hir::DefBody::new(body.op, block, body.id);
                Ok(hir::Def::new(hir::Signature::Var(sig), body))
            }
            Err(errs) => {
                self.module.context.outer.as_mut().unwrap().assign_var_sig(
                    &sig,
                    &Type::Failure,
                    ast::DefId(0),
                    None,
                )?;
                Err(errs)
            }
        }
    }

    // NOTE: Note that this is in the inner scope while being called.
    fn lower_subr_def(
        &mut self,
        sig: ast::SubrSignature,
        body: ast::DefBody,
    ) -> LowerResult<hir::Def> {
        log!(info "entered {}({sig})", fn_name!());
        let registered_t = self
            .module
            .context
            .outer
            .as_ref()
            .unwrap()
            .get_current_scope_var(&sig.ident.name)
            .map(|vi| vi.t.clone())
            .unwrap_or(Type::Failure);
        match registered_t {
            Type::Subr(subr_t) => {
                let mut params = self.lower_params(sig.params.clone())?;
                if let Err(errs) = self.module.context.assign_params(&mut params, Some(subr_t)) {
                    self.errs.extend(errs);
                }
                if let Err(errs) = self.module.context.preregister(&body.block) {
                    self.errs.extend(errs);
                }
                match self.lower_block(body.block) {
                    Ok(block) => {
                        let found_body_t = self.module.context.squash_tyvar(block.t());
                        let vi = match self.module.context.outer.as_mut().unwrap().assign_subr(
                            &sig,
                            body.id,
                            &found_body_t,
                            block.last().unwrap(),
                        ) {
                            Ok(vi) => vi,
                            Err((errs, vi)) => {
                                self.errs.extend(errs);
                                vi
                            }
                        };
                        let ident = hir::Identifier::new(sig.ident, None, vi);
                        let sig =
                            hir::SubrSignature::new(ident, sig.bounds, params, sig.return_t_spec);
                        let body = hir::DefBody::new(body.op, block, body.id);
                        Ok(hir::Def::new(hir::Signature::Subr(sig), body))
                    }
                    Err(errs) => {
                        self.errs.extend(errs);
                        let vi = match self.module.context.outer.as_mut().unwrap().assign_subr(
                            &sig,
                            ast::DefId(0),
                            &Type::Failure,
                            &sig,
                        ) {
                            Ok(vi) => vi,
                            Err((errs, vi)) => {
                                self.errs.extend(errs);
                                vi
                            }
                        };
                        let ident = hir::Identifier::new(sig.ident, None, vi);
                        let sig =
                            hir::SubrSignature::new(ident, sig.bounds, params, sig.return_t_spec);
                        let block =
                            hir::Block::new(vec![hir::Expr::Dummy(hir::Dummy::new(vec![]))]);
                        let body = hir::DefBody::new(body.op, block, body.id);
                        Ok(hir::Def::new(hir::Signature::Subr(sig), body))
                    }
                }
            }
            Type::Failure => {
                let mut params = self.lower_params(sig.params)?;
                if let Err(errs) = self.module.context.assign_params(&mut params, None) {
                    self.errs.extend(errs);
                }
                if let Err(errs) = self.module.context.preregister(&body.block) {
                    self.errs.extend(errs);
                }
                self.module
                    .context
                    .outer
                    .as_mut()
                    .unwrap()
                    .fake_subr_assign(&sig.ident, &sig.decorators, Type::Failure)?;
                let block = self.lower_block(body.block)?;
                let ident = hir::Identifier::bare(sig.ident);
                let sig = hir::SubrSignature::new(ident, sig.bounds, params, sig.return_t_spec);
                let body = hir::DefBody::new(body.op, block, body.id);
                Ok(hir::Def::new(hir::Signature::Subr(sig), body))
            }
            _ => unreachable_error!(LowerErrors, LowerError, self),
        }
    }

    fn lower_class_def(&mut self, class_def: ast::ClassDef) -> LowerResult<hir::ClassDef> {
        log!(info "entered {}({class_def})", fn_name!());
        let mut hir_def = self.lower_def(class_def.def)?;
        let mut hir_methods = hir::Block::empty();
        for mut methods in class_def.methods_list.into_iter() {
            let (class, impl_trait) = self.get_class_and_impl_trait(&methods.class)?;
            // assume the class has implemented the trait, regardless of whether the implementation is correct
            if let Some((trait_, trait_loc)) = &impl_trait {
                self.register_trait_impl(&class, trait_, *trait_loc)?;
            }
            if let Some((_, class_root)) = self.module.context.get_nominal_type_ctx(&class) {
                if !class_root.kind.is_class() {
                    return Err(LowerErrors::from(LowerError::method_definition_error(
                        self.cfg.input.clone(),
                        line!() as usize,
                        methods.loc(),
                        self.module.context.caused_by(),
                        &class.qual_name(),
                        None,
                    )));
                }
            } else {
                return Err(LowerErrors::from(LowerError::no_var_error(
                    self.cfg.input.clone(),
                    line!() as usize,
                    methods.class.loc(),
                    self.module.context.caused_by(),
                    &class.qual_name(),
                    self.module.context.get_similar_name(&class.local_name()),
                )));
            }
            let kind = ContextKind::MethodDefs(impl_trait.as_ref().map(|(t, _)| t.clone()));
            self.module
                .context
                .grow(&class.local_name(), kind, hir_def.sig.vis().clone(), None);
            for attr in methods.attrs.iter_mut() {
                match attr {
                    ast::ClassAttr::Def(def) => {
                        self.module.context.preregister_def(def).map_err(|errs| {
                            self.pop_append_errs();
                            errs
                        })?;
                    }
                    ast::ClassAttr::Decl(_) | ast::ClassAttr::Doc(_) => {}
                }
            }
            for attr in methods.attrs.into_iter() {
                match attr {
                    ast::ClassAttr::Def(def) => match self.lower_def(def) {
                        Ok(def) => {
                            hir_methods.push(hir::Expr::Def(def));
                        }
                        Err(errs) => {
                            self.errs.extend(errs);
                        }
                    },
                    ast::ClassAttr::Decl(decl) => match self.lower_type_asc(decl) {
                        Ok(decl) => {
                            hir_methods.push(hir::Expr::TypeAsc(decl));
                        }
                        Err(errs) => {
                            self.errs.extend(errs);
                        }
                    },
                    ast::ClassAttr::Doc(doc) => match self.lower_literal(doc) {
                        Ok(doc) => {
                            hir_methods.push(hir::Expr::Lit(doc));
                        }
                        Err(errs) => {
                            self.errs.extend(errs);
                        }
                    },
                }
            }
            if let Err(errs) = self.module.context.check_decls() {
                self.errs.extend(errs);
            }
            if let Some((trait_, _)) = &impl_trait {
                self.check_override(&class, Some(trait_));
            } else {
                self.check_override(&class, None);
            }
            if let Err(err) = self.check_trait_impl(impl_trait, &class) {
                self.errs.push(err);
            }
            self.check_collision_and_push(class);
        }
        let class = self.module.context.gen_type(&hir_def.sig.ident().raw);
        let Some((_, class_ctx)) = self.module.context.get_nominal_type_ctx(&class) else {
            return Err(LowerErrors::from(LowerError::type_not_found(
                self.cfg.input.clone(),
                line!() as usize,
                hir_def.sig.loc(),
                self.module.context.caused_by(),
                &class,
            )));
        };
        let Some(class_type) = self.module.context.rec_get_const_obj(hir_def.sig.ident().inspect()) else {
            return unreachable_error!(LowerErrors, LowerError, self);
        };
        let ValueObj::Type(TypeObj::Generated(type_obj)) = class_type else {
            return unreachable_error!(LowerErrors, LowerError, self);
        };
        let Some(hir::Expr::Call(call)) = hir_def.body.block.first() else {
            return unreachable_error!(LowerErrors, LowerError, self);
        };
        if let Some(sup_type) = call.args.get_left_or_key("Super") {
            Self::check_inheritable(&self.cfg, &mut self.errs, type_obj, sup_type, &hir_def.sig);
        }
        let (__new__, need_to_gen_new) = if let (Some(dunder_new_vi), Some(new_vi)) = (
            class_ctx.get_current_scope_var(&VarName::from_static("__new__")),
            class_ctx.get_current_scope_var(&VarName::from_static("new")),
        ) {
            (dunder_new_vi.t.clone(), new_vi.kind == VarKind::Auto)
        } else {
            return unreachable_error!(LowerErrors, LowerError, self);
        };
        let require_or_sup = Self::get_require_or_sup_or_base(hir_def.body.block.remove(0));
        Ok(hir::ClassDef::new(
            type_obj.clone(),
            hir_def.sig,
            require_or_sup,
            need_to_gen_new,
            __new__,
            hir_methods,
        ))
    }

    fn get_class_and_impl_trait<'c>(
        &mut self,
        class_spec: &'c ast::TypeSpec,
    ) -> LowerResult<(Type, Option<(Type, &'c TypeSpecWithOp)>)> {
        let mut dummy_tv_cache = TyVarCache::new(self.module.context.level, &self.module.context);
        match class_spec {
            ast::TypeSpec::TypeApp { spec, args } => {
                match &args.args {
                    ast::TypeAppArgsKind::Args(args) => {
                        let (impl_trait, t_spec) = match &args.pos_args().first().unwrap().expr {
                            // TODO: check `tasc.op`
                            ast::Expr::TypeAscription(tasc) => (
                                self.module.context.instantiate_typespec_full(
                                    &tasc.t_spec.t_spec,
                                    None,
                                    &mut dummy_tv_cache,
                                    RegistrationMode::Normal,
                                    false,
                                )?,
                                &tasc.t_spec,
                            ),
                            other => {
                                return Err(LowerErrors::from(LowerError::syntax_error(
                                    self.input().clone(),
                                    line!() as usize,
                                    other.loc(),
                                    self.module.context.caused_by(),
                                    format!("expected type ascription, but found {}", other.name()),
                                    None,
                                )))
                            }
                        };
                        Ok((
                            self.module.context.instantiate_typespec_full(
                                spec,
                                None,
                                &mut dummy_tv_cache,
                                RegistrationMode::Normal,
                                false,
                            )?,
                            Some((impl_trait, t_spec)),
                        ))
                    }
                    ast::TypeAppArgsKind::SubtypeOf(trait_spec) => {
                        let impl_trait = self.module.context.instantiate_typespec_full(
                            &trait_spec.t_spec,
                            None,
                            &mut dummy_tv_cache,
                            RegistrationMode::Normal,
                            false,
                        )?;
                        Ok((
                            self.module.context.instantiate_typespec_full(
                                spec,
                                None,
                                &mut dummy_tv_cache,
                                RegistrationMode::Normal,
                                false,
                            )?,
                            Some((impl_trait, trait_spec.as_ref())),
                        ))
                    }
                }
            }
            other => Ok((
                self.module.context.instantiate_typespec_full(
                    other,
                    None,
                    &mut dummy_tv_cache,
                    RegistrationMode::Normal,
                    false,
                )?,
                None,
            )),
        }
    }

    fn lower_patch_def(&mut self, class_def: ast::PatchDef) -> LowerResult<hir::PatchDef> {
        log!(info "entered {}({class_def})", fn_name!());
        let base_t = {
            let Some(ast::Expr::Call(call)) = class_def.def.body.block.get(0) else {
                return unreachable_error!(LowerErrors, LowerError, self);
            };
            let base_t_expr = call.args.get_left_or_key("Base").unwrap();
            let spec = Parser::expr_to_type_spec(base_t_expr.clone()).unwrap();
            self.module.context.instantiate_typespec(&spec)?
        };
        let mut hir_def = self.lower_def(class_def.def)?;
        let base = Self::get_require_or_sup_or_base(hir_def.body.block.remove(0)).unwrap();
        let mut hir_methods = hir::Block::empty();
        for mut methods in class_def.methods_list.into_iter() {
            let kind = ContextKind::PatchMethodDefs(base_t.clone());
            self.module.context.grow(
                hir_def.sig.ident().inspect(),
                kind,
                hir_def.sig.vis().clone(),
                None,
            );
            for attr in methods.attrs.iter_mut() {
                match attr {
                    ast::ClassAttr::Def(def) => {
                        if methods.vis.is_public() {
                            def.sig.ident_mut().unwrap().vis = VisModifierSpec::Public(Token::new(
                                TokenKind::Dot,
                                ".",
                                def.sig.ln_begin().unwrap(),
                                def.sig.col_begin().unwrap(),
                            ));
                        }
                        self.module.context.preregister_def(def).map_err(|errs| {
                            self.pop_append_errs();
                            errs
                        })?;
                    }
                    ast::ClassAttr::Decl(_) | ast::ClassAttr::Doc(_) => {}
                }
            }
            for attr in methods.attrs.into_iter() {
                match attr {
                    ast::ClassAttr::Def(def) => match self.lower_def(def) {
                        Ok(def) => {
                            hir_methods.push(hir::Expr::Def(def));
                        }
                        Err(errs) => {
                            self.errs.extend(errs);
                        }
                    },
                    ast::ClassAttr::Decl(decl) => match self.lower_type_asc(decl) {
                        Ok(decl) => {
                            hir_methods.push(hir::Expr::TypeAsc(decl));
                        }
                        Err(errs) => {
                            self.errs.extend(errs);
                        }
                    },
                    ast::ClassAttr::Doc(doc) => match self.lower_literal(doc) {
                        Ok(doc) => {
                            hir_methods.push(hir::Expr::Lit(doc));
                        }
                        Err(errs) => {
                            self.errs.extend(errs);
                        }
                    },
                }
            }
            if let Err(errs) = self.module.context.check_decls() {
                self.errs.extend(errs);
            }
            self.push_patch();
        }
        Ok(hir::PatchDef::new(hir_def.sig, base, hir_methods))
    }

    fn lower_redef(&mut self, redef: ast::ReDef) -> LowerResult<hir::ReDef> {
        log!(info "entered {}({redef})", fn_name!());
        let attr = self.lower_acc(redef.attr)?;
        let expr = self.lower_expr(*redef.expr)?;
        if let Err(err) =
            self.var_result_t_check(&attr, &Str::from(attr.show()), attr.ref_t(), expr.ref_t())
        {
            self.errs.push(err);
        }
        Ok(hir::ReDef::new(attr, hir::Block::new(vec![expr])))
    }

    fn register_trait_impl(
        &mut self,
        class: &Type,
        trait_: &Type,
        trait_loc: &impl Locational,
    ) -> LowerResult<()> {
        // TODO: polymorphic trait
<<<<<<< HEAD
        if self
=======
        if let Some(mut impls) = self
>>>>>>> 8e481399
            .module
            .context
            .trait_impls()
            .get(&trait_.qual_name())
            .is_some()
        {
            let mut impls = self
                .module
                .context
                .trait_impls()
                .get_mut(&trait_.qual_name());
            impls.insert(TraitImpl::new(class.clone(), trait_.clone()));
        } else {
            self.module.context.trait_impls().register(
                trait_.qual_name(),
                set! {TraitImpl::new(class.clone(), trait_.clone())},
            );
        }
        let trait_ctx =
            if let Some((_, trait_ctx)) = self.module.context.get_nominal_type_ctx(trait_) {
                trait_ctx.clone()
            } else {
                // TODO: maybe parameters are wrong
                return Err(LowerErrors::from(LowerError::no_var_error(
                    self.cfg.input.clone(),
                    line!() as usize,
                    trait_loc.loc(),
                    self.module.context.caused_by(),
                    &trait_.local_name(),
                    None,
                )));
            };
        let Some((_, class_ctx)) = self.module.context.get_mut_nominal_type_ctx(class) else {
            return Err(LowerErrors::from(LowerError::type_not_found(
                self.cfg.input.clone(),
                line!() as usize,
                trait_loc.loc(),
                self.module.context.caused_by(),
                class,
            )));
        };
        class_ctx.register_supertrait(trait_.clone(), &trait_ctx);
        Ok(())
    }

    /// HACK: Cannot be methodized this because `&self` has been taken immediately before.
    fn check_inheritable(
        cfg: &ErgConfig,
        errs: &mut LowerErrors,
        type_obj: &GenTypeObj,
        sup_class: &hir::Expr,
        sub_sig: &hir::Signature,
    ) {
        if let Some(TypeObj::Generated(gen)) = type_obj.base_or_sup() {
            if let Some(impls) = gen.impls() {
                if !impls.contains_intersec(&mono("InheritableType")) {
                    errs.push(LowerError::inheritance_error(
                        cfg.input.clone(),
                        line!() as usize,
                        sup_class.to_string(),
                        sup_class.loc(),
                        sub_sig.ident().inspect().into(),
                    ));
                }
            } else {
                errs.push(LowerError::inheritance_error(
                    cfg.input.clone(),
                    line!() as usize,
                    sup_class.to_string(),
                    sup_class.loc(),
                    sub_sig.ident().inspect().into(),
                ));
            }
        }
    }

    fn check_override(&mut self, class: &Type, impl_trait: Option<&Type>) {
        if let Some(sups) = self.module.context.get_nominal_super_type_ctxs(class) {
            // exclude the first one because it is the class itself
            for sup in sups.into_iter().skip(1) {
                for (method_name, vi) in self.module.context.locals.iter().chain(
                    self.module
                        .context
                        .methods_list
                        .iter()
                        .flat_map(|(_, c)| c.locals.iter()),
                ) {
                    if let Some(sup_vi) = sup.get_current_scope_var(method_name) {
                        // must `@Override`
                        if let Some(decos) = &vi.comptime_decos {
                            if decos.contains("Override") {
                                continue;
                            }
                        }
                        if sup_vi.impl_of.as_ref() != impl_trait {
                            continue;
                        }
                        self.errs.push(LowerError::override_error(
                            self.cfg.input.clone(),
                            line!() as usize,
                            method_name.inspect(),
                            method_name.loc(),
                            &mono(&sup.name), // TODO: get super type
                            self.module.context.caused_by(),
                        ));
                    }
                }
            }
        }
    }

    /// Inspect the Trait implementation for correctness,
    /// i.e., check that all required attributes are defined and that no extra attributes are defined
    fn check_trait_impl(
        &mut self, //: methods context
        impl_trait: Option<(Type, &TypeSpecWithOp)>,
        class: &Type,
    ) -> SingleLowerResult<()> {
        if let Some((impl_trait, t_spec)) = impl_trait {
            let impl_trait = impl_trait.normalize();
            let (unverified_names, mut errors) = if let Some(typ_ctx) = self
                .module
                .context
                .get_outer()
                .unwrap()
                .get_nominal_type_ctx(&impl_trait)
            {
                self.check_methods_compatibility(&impl_trait, class, typ_ctx, t_spec)
            } else {
                return Err(LowerError::no_type_error(
                    self.cfg.input.clone(),
                    line!() as usize,
                    t_spec.loc(),
                    self.module.context.caused_by(),
                    &impl_trait.qual_name(),
                    self.module
                        .context
                        .get_similar_name(&impl_trait.local_name()),
                ));
            };
            for unverified in unverified_names {
                errors.push(LowerError::not_in_trait_error(
                    self.cfg.input.clone(),
                    line!() as usize,
                    self.module.context.caused_by(),
                    unverified.inspect(),
                    &impl_trait,
                    class,
                    None,
                    unverified.loc(),
                ));
            }
            self.errs.extend(errors);
        }
        Ok(())
    }

    fn check_methods_compatibility(
        &self,
        impl_trait: &Type,
        class: &Type,
        (trait_type, trait_ctx): (&Type, &Context),
        t_spec: &TypeSpecWithOp,
    ) -> (Set<&VarName>, CompileErrors) {
        let mut errors = CompileErrors::empty();
        let mut unverified_names = self.module.context.locals.keys().collect::<Set<_>>();
        for (decl_name, decl_vi) in trait_ctx.decls.iter() {
            if let Some((name, vi)) = self.module.context.get_var_kv(decl_name.inspect()) {
                let def_t = &vi.t;
                let replaced_decl_t = decl_vi
                    .t
                    .clone()
                    .replace(trait_type, impl_trait)
                    .replace(impl_trait, class);
                unverified_names.remove(name);
                if !self.module.context.supertype_of(&replaced_decl_t, def_t) {
                    errors.push(LowerError::trait_member_type_error(
                        self.cfg.input.clone(),
                        line!() as usize,
                        name.loc(),
                        self.module.context.caused_by(),
                        name.inspect(),
                        impl_trait,
                        &decl_vi.t,
                        &vi.t,
                        None,
                    ));
                }
            } else {
                errors.push(LowerError::trait_member_not_defined_error(
                    self.cfg.input.clone(),
                    line!() as usize,
                    self.module.context.caused_by(),
                    decl_name.inspect(),
                    impl_trait,
                    class,
                    None,
                    t_spec.loc(),
                ));
            }
        }
        (unverified_names, errors)
    }

    fn check_collision_and_push(&mut self, class: Type) {
        let methods = self.module.context.pop();
        let Some((_, class_root)) = self
            .module
            .context
            .get_mut_nominal_type_ctx(&class) else {
                log!(err "{class} not found");
                return;
            };
        for (newly_defined_name, vi) in methods.locals.clone().into_iter() {
            for (_, already_defined_methods) in class_root.methods_list.iter_mut() {
                // TODO: 特殊化なら同じ名前でもOK
                // TODO: 定義のメソッドもエラー表示
                if let Some((_already_defined_name, already_defined_vi)) =
                    already_defined_methods.get_var_kv(newly_defined_name.inspect())
                {
                    if already_defined_vi.kind != VarKind::Auto
                        && already_defined_vi.impl_of == vi.impl_of
                    {
                        self.errs.push(LowerError::duplicate_definition_error(
                            self.cfg.input.clone(),
                            line!() as usize,
                            newly_defined_name.loc(),
                            methods.caused_by(),
                            newly_defined_name.inspect(),
                        ));
                    } else {
                        already_defined_methods
                            .locals
                            .remove(&newly_defined_name.inspect()[..]);
                    }
                }
            }
        }
        class_root
            .methods_list
            .push((ClassDefType::Simple(class), methods));
    }

    fn push_patch(&mut self) {
        let methods = self.module.context.pop();
        let ContextKind::PatchMethodDefs(base) = &methods.kind else { unreachable!() };
        let patch_name = *methods.name.split_with(&["::", "."]).last().unwrap();
        let patch_root = self
            .module
            .context
            .patches
            .get_mut(patch_name)
            .unwrap_or_else(|| todo!("{} not found", methods.name));
        for (newly_defined_name, vi) in methods.locals.clone().into_iter() {
            for (_, already_defined_methods) in patch_root.methods_list.iter_mut() {
                // TODO: 特殊化なら同じ名前でもOK
                // TODO: 定義のメソッドもエラー表示
                if let Some((_already_defined_name, already_defined_vi)) =
                    already_defined_methods.get_var_kv(newly_defined_name.inspect())
                {
                    if already_defined_vi.kind != VarKind::Auto
                        && already_defined_vi.impl_of == vi.impl_of
                    {
                        self.errs.push(LowerError::duplicate_definition_error(
                            self.cfg.input.clone(),
                            line!() as usize,
                            newly_defined_name.loc(),
                            methods.caused_by(),
                            newly_defined_name.inspect(),
                        ));
                    } else {
                        already_defined_methods
                            .locals
                            .remove(&newly_defined_name.inspect()[..]);
                    }
                }
            }
        }
        patch_root
            .methods_list
            .push((ClassDefType::Simple(base.clone()), methods));
    }

    fn get_require_or_sup_or_base(expr: hir::Expr) -> Option<hir::Expr> {
        match expr {
            acc @ hir::Expr::Accessor(_) => Some(acc),
            hir::Expr::Call(mut call) => match call.obj.show_acc().as_ref().map(|s| &s[..]) {
                Some("Class" | "Trait") => call.args.remove_left_or_key("Requirement"),
                Some("Inherit") => call.args.remove_left_or_key("Super"),
                Some("Inheritable") => {
                    Self::get_require_or_sup_or_base(call.args.remove_left_or_key("Class").unwrap())
                }
                Some("Structural") => call.args.remove_left_or_key("Type"),
                Some("Patch") => call.args.remove_left_or_key("Base"),
                _ => todo!(),
            },
            other => todo!("{other}"),
        }
    }

    fn lower_type_asc(&mut self, tasc: ast::TypeAscription) -> LowerResult<hir::TypeAscription> {
        log!(info "entered {}({tasc})", fn_name!());
        let kind = tasc.kind();
        let spec_t = self
            .module
            .context
            .instantiate_typespec(&tasc.t_spec.t_spec)?;
        let expr = self.lower_expr(*tasc.expr)?;
        match kind {
            AscriptionKind::TypeOf | AscriptionKind::AsCast => {
                self.module.context.sub_unify(
                    expr.ref_t(),
                    &spec_t,
                    &expr,
                    Some(&Str::from(expr.to_string())),
                )?;
            }
            AscriptionKind::SubtypeOf => {
                let &ctx = self
                    .module
                    .context
                    .get_singular_ctxs_by_hir_expr(&expr, &self.module.context)?
                    .first()
                    .unwrap();
                // REVIEW: need to use subtype_of?
                if ctx.super_traits.iter().all(|trait_| trait_ != &spec_t)
                    && ctx.super_classes.iter().all(|class| class != &spec_t)
                {
                    return Err(LowerErrors::from(LowerError::subtyping_error(
                        self.cfg.input.clone(),
                        line!() as usize,
                        expr.ref_t(), // FIXME:
                        &spec_t,
                        Location::concat(&expr, &tasc.t_spec),
                        self.module.context.caused_by(),
                    )));
                }
            }
            _ => {}
        }
        let t_spec = self.lower_type_spec_with_op(tasc.t_spec, spec_t)?;
        Ok(expr.type_asc(t_spec))
    }

    fn lower_decl(&mut self, tasc: ast::TypeAscription) -> LowerResult<hir::TypeAscription> {
        log!(info "entered {}({tasc})", fn_name!());
        let kind = tasc.kind();
        let spec_t = self
            .module
            .context
            .instantiate_typespec(&tasc.t_spec.t_spec)?;
        let ast::Expr::Accessor(ast::Accessor::Ident(ident)) = *tasc.expr else {
            return Err(LowerErrors::from(LowerError::syntax_error(
                self.cfg.input.clone(),
                line!() as usize,
                tasc.expr.loc(),
                self.module.context.caused_by(),
                switch_lang!(
                    "japanese" => "無効な型宣言です(左辺には記名型のみ使用出来ます)".to_string(),
                    "simplified_chinese" => "无效的类型声明".to_string(),
                    "traditional_chinese" => "無效的型宣告".to_string(),
                    "english" => "Invalid type declaration (currently only nominal types are allowed at LHS)".to_string(),
                ),
                None,
            )));
        };
        let ident_vi = self
            .module
            .context
            .rec_get_decl_info(
                &ident,
                AccessKind::Name,
                &self.cfg.input,
                &self.module.context,
            )
            .none_or_else(|| {
                self.module.context.rec_get_var_info(
                    &ident,
                    AccessKind::Name,
                    &self.cfg.input,
                    &self.module.context,
                )
            })
            .none_or_result(|| {
                let (similar_info, similar_name) = self
                    .module
                    .context
                    .get_similar_name_and_info(ident.inspect())
                    .unzip();
                LowerError::detailed_no_var_error(
                    self.cfg.input.clone(),
                    line!() as usize,
                    ident.loc(),
                    self.module.context.caused_by(),
                    ident.inspect(),
                    similar_name,
                    similar_info,
                )
            })?;
        match kind {
            AscriptionKind::TypeOf | AscriptionKind::AsCast => {
                self.module.context.sub_unify(
                    &ident_vi.t,
                    &spec_t,
                    &ident,
                    Some(ident.inspect()),
                )?;
            }
            AscriptionKind::SubtypeOf => {
                if self.module.context.subtype_of(&ident_vi.t, &spec_t) {
                    return Err(LowerErrors::from(LowerError::subtyping_error(
                        self.cfg.input.clone(),
                        line!() as usize,
                        &ident_vi.t,
                        &spec_t,
                        ident.loc(),
                        self.module.context.caused_by(),
                    )));
                }
            }
            _ => {}
        }
        let qual_name = self
            .module
            .context
            .get_singular_ctxs_by_ident(&ident, &self.module.context)
            .ok()
            .map(|ctx| ctx.first().unwrap().name.clone());
        let ident = hir::Identifier::new(ident, qual_name, ident_vi);
        let expr = hir::Expr::Accessor(hir::Accessor::Ident(ident));
        let t_spec = self.lower_type_spec_with_op(tasc.t_spec, spec_t)?;
        Ok(expr.type_asc(t_spec))
    }

    // Call.obj == Accessor cannot be type inferred by itself (it can only be inferred with arguments)
    // so turn off type checking (check=false)
    pub fn lower_expr(&mut self, expr: ast::Expr) -> LowerResult<hir::Expr> {
        log!(info "entered {}", fn_name!());
        match expr {
            ast::Expr::Literal(lit) => Ok(hir::Expr::Lit(self.lower_literal(lit)?)),
            ast::Expr::Array(arr) => Ok(hir::Expr::Array(self.lower_array(arr)?)),
            ast::Expr::Tuple(tup) => Ok(hir::Expr::Tuple(self.lower_tuple(tup)?)),
            ast::Expr::Record(rec) => Ok(hir::Expr::Record(self.lower_record(rec)?)),
            ast::Expr::Set(set) => Ok(hir::Expr::Set(self.lower_set(set)?)),
            ast::Expr::Dict(dict) => Ok(hir::Expr::Dict(self.lower_dict(dict)?)),
            ast::Expr::Accessor(acc) => Ok(hir::Expr::Accessor(self.lower_acc(acc)?)),
            ast::Expr::BinOp(bin) => Ok(hir::Expr::BinOp(self.lower_bin(bin))),
            ast::Expr::UnaryOp(unary) => Ok(hir::Expr::UnaryOp(self.lower_unary(unary))),
            ast::Expr::Call(call) => Ok(hir::Expr::Call(self.lower_call(call)?)),
            ast::Expr::DataPack(pack) => Ok(hir::Expr::Call(self.lower_pack(pack)?)),
            ast::Expr::Lambda(lambda) => Ok(hir::Expr::Lambda(self.lower_lambda(lambda)?)),
            ast::Expr::TypeAscription(tasc) => Ok(hir::Expr::TypeAsc(self.lower_type_asc(tasc)?)),
            // Checking is also performed for expressions in Dummy. However, it has no meaning in code generation
            ast::Expr::Dummy(dummy) => Ok(hir::Expr::Dummy(self.lower_dummy(dummy)?)),
            other => {
                log!(err "unreachable: {other}");
                unreachable_error!(LowerErrors, LowerError, self.module.context)
            }
        }
    }

    /// The meaning of TypeAscription changes between chunk and expr.
    /// For example, `x: Int`, as expr, is `x` itself,
    /// but as chunk, it declares that `x` is of type `Int`, and is valid even before `x` is defined.
    pub(crate) fn lower_chunk(&mut self, chunk: ast::Expr) -> LowerResult<hir::Expr> {
        log!(info "entered {}", fn_name!());
        match chunk {
            ast::Expr::Def(def) => Ok(hir::Expr::Def(self.lower_def(def)?)),
            ast::Expr::ClassDef(defs) => Ok(hir::Expr::ClassDef(self.lower_class_def(defs)?)),
            ast::Expr::PatchDef(defs) => Ok(hir::Expr::PatchDef(self.lower_patch_def(defs)?)),
            ast::Expr::ReDef(redef) => Ok(hir::Expr::ReDef(self.lower_redef(redef)?)),
            ast::Expr::TypeAscription(tasc) => Ok(hir::Expr::TypeAsc(self.lower_decl(tasc)?)),
            other => self.lower_expr(other),
        }
    }

    fn lower_block(&mut self, ast_block: ast::Block) -> LowerResult<hir::Block> {
        log!(info "entered {}", fn_name!());
        let mut hir_block = Vec::with_capacity(ast_block.len());
        for chunk in ast_block.into_iter() {
            let chunk = match self.lower_chunk(chunk) {
                Ok(chunk) => chunk,
                Err(errs) => {
                    self.errs.extend(errs);
                    hir::Expr::Dummy(hir::Dummy::new(vec![]))
                }
            };
            hir_block.push(chunk);
        }
        Ok(hir::Block::new(hir_block))
    }

    fn lower_dummy(&mut self, ast_dummy: ast::Dummy) -> LowerResult<hir::Dummy> {
        log!(info "entered {}", fn_name!());
        let mut hir_dummy = Vec::with_capacity(ast_dummy.len());
        for chunk in ast_dummy.into_iter() {
            let chunk = self.lower_chunk(chunk)?;
            hir_dummy.push(chunk);
        }
        Ok(hir::Dummy::new(hir_dummy))
    }

    fn return_incomplete_artifact(&mut self, hir: HIR) -> IncompleteArtifact {
        self.module.context.clear_invalid_vars();
        IncompleteArtifact::new(
            Some(hir),
            LowerErrors::from(self.errs.take_all()),
            LowerWarnings::from(self.warns.take_all()),
        )
    }

    pub fn lower(&mut self, ast: AST, mode: &str) -> Result<CompleteArtifact, IncompleteArtifact> {
        log!(info "the AST lowering process has started.");
        log!(info "the type-checking process has started.");
        if let Some(path) = self.cfg.input.path() {
            let graph = &self.module.context.shared.as_ref().unwrap().graph;
            graph.add_node_if_none(path);
        }
        let ast = ASTLinker::new(self.cfg.clone())
            .link(ast, mode)
            .map_err(|errs| {
                IncompleteArtifact::new(None, errs, LowerWarnings::from(self.warns.take_all()))
            })?;
        if mode == "declare" {
            let hir = self.declare_module(ast);
            if self.errs.is_empty() {
                log!(info "HIR:\n{hir}");
                log!(info "the declaring process has completed.");
                return Ok(CompleteArtifact::new(
                    hir,
                    LowerWarnings::from(self.warns.take_all()),
                ));
            } else {
                log!(err "the declaring process has failed.");
                return Err(self.return_incomplete_artifact(hir));
            }
        }
        let mut module = hir::Module::with_capacity(ast.module.len());
        if let Err(errs) = self.module.context.preregister(ast.module.block()) {
            self.errs.extend(errs);
        }
        for chunk in ast.module.into_iter() {
            match self.lower_chunk(chunk) {
                Ok(chunk) => {
                    module.push(chunk);
                }
                Err(errs) => {
                    self.errs.extend(errs);
                }
            }
        }
        self.module.context.clear_invalid_vars();
        self.module.context.check_decls().unwrap_or_else(|errs| {
            self.errs.extend(errs);
        });
        let hir = HIR::new(ast.name, module);
        log!(info "HIR (not resolved, current errs: {}):\n{hir}", self.errs.len());
        let hir = match self.module.context.resolve(hir) {
            Ok(hir) => {
                log!(info "HIR (resolved):\n{hir}");
                hir
            }
            Err((hir, errs)) => {
                self.errs.extend(errs);
                log!(err "the resolving process has failed. errs:  {}", self.errs.len());
                return Err(self.return_incomplete_artifact(hir));
            }
        };
        self.warn_implicit_union(&hir);
        self.warn_unused_expr(&hir.module, mode);
        self.warn_unused_vars(mode);
        self.check_doc_comments(&hir);
        if self.errs.is_empty() {
            log!(info "the AST lowering process has completed.");
            Ok(CompleteArtifact::new(
                hir,
                LowerWarnings::from(self.warns.take_all()),
            ))
        } else {
            log!(err "the AST lowering process has failed. errs: {}", self.errs.len());
            Err(self.return_incomplete_artifact(hir))
        }
    }
}<|MERGE_RESOLUTION|>--- conflicted
+++ resolved
@@ -1892,22 +1892,12 @@
         trait_loc: &impl Locational,
     ) -> LowerResult<()> {
         // TODO: polymorphic trait
-<<<<<<< HEAD
-        if self
-=======
         if let Some(mut impls) = self
->>>>>>> 8e481399
             .module
             .context
             .trait_impls()
-            .get(&trait_.qual_name())
-            .is_some()
+            .get_mut(&trait_.qual_name())
         {
-            let mut impls = self
-                .module
-                .context
-                .trait_impls()
-                .get_mut(&trait_.qual_name());
             impls.insert(TraitImpl::new(class.clone(), trait_.clone()));
         } else {
             self.module.context.trait_impls().register(
