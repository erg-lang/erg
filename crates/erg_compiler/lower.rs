//! implements `ASTLowerer`.
//!
//! ASTLowerer(ASTからHIRへの変換器)を実装
use std::mem;

use erg_common::config::{ErgConfig, ErgMode};
use erg_common::dict;
use erg_common::error::{Location, MultiErrorDisplay};
use erg_common::set;
use erg_common::set::Set;
use erg_common::traits::{Locational, NoTypeDisplay, Runnable, Stream};
use erg_common::vis::Visibility;
use erg_common::{fmt_option, fn_name, log, option_enum_unwrap, switch_lang, Str};

use erg_parser::ast;
use erg_parser::ast::{OperationKind, TypeSpecWithOp, VarName, AST};
use erg_parser::build_ast::ASTBuilder;
use erg_parser::token::{Token, TokenKind};
use erg_parser::Parser;

use crate::artifact::{CompleteArtifact, IncompleteArtifact};
use crate::context::instantiate::TyVarCache;
use crate::module::SharedCompilerResource;
use crate::ty::constructors::{
    array_mut, array_t, free_var, func, mono, poly, proc, set_mut, set_t, ty_tp,
};
use crate::ty::free::Constraint;
use crate::ty::typaram::TyParam;
use crate::ty::value::{GenTypeObj, TypeObj, ValueObj};
use crate::ty::{HasType, ParamTy, Type};

use crate::context::{
    ClassDefType, Context, ContextKind, ContextProvider, ModuleContext, RegistrationMode,
    TraitImpl, Variance,
};
use crate::error::{
    CompileError, CompileErrors, LowerError, LowerErrors, LowerResult, LowerWarning, LowerWarnings,
    SingleLowerResult,
};
use crate::hir;
use crate::hir::HIR;
use crate::reorder::Reorderer;
use crate::varinfo::{VarInfo, VarKind};
use crate::AccessKind;
use crate::{feature_error, unreachable_error};
use Visibility::*;

/// Checks & infers types of an AST, and convert (lower) it into a HIR
#[derive(Debug)]
pub struct ASTLowerer {
    cfg: ErgConfig,
    pub(crate) module: ModuleContext,
    pub(crate) errs: LowerErrors,
    pub(crate) warns: LowerWarnings,
}

impl Default for ASTLowerer {
    fn default() -> Self {
        Self::new_with_cache(
            ErgConfig::default(),
            Str::ever("<module>"),
            SharedCompilerResource::default(),
        )
    }
}

impl Runnable for ASTLowerer {
    type Err = CompileError;
    type Errs = CompileErrors;
    const NAME: &'static str = "Erg lowerer";

    #[inline]
    fn cfg(&self) -> &ErgConfig {
        &self.cfg
    }
    #[inline]
    fn cfg_mut(&mut self) -> &mut ErgConfig {
        &mut self.cfg
    }

    fn new(cfg: ErgConfig) -> Self {
        Self::new_with_cache(
            cfg.copy(),
            Str::ever("<module>"),
            SharedCompilerResource::new(cfg),
        )
    }

    #[inline]
    fn finish(&mut self) {}

    fn initialize(&mut self) {
        self.module.context.initialize();
        self.errs.clear();
        self.warns.clear();
    }

    fn clear(&mut self) {
        self.errs.clear();
        self.warns.clear();
    }

    fn exec(&mut self) -> Result<i32, Self::Errs> {
        let mut ast_builder = ASTBuilder::new(self.cfg.copy());
        let ast = ast_builder.build(self.cfg.input.read())?;
        let artifact = self
            .lower(ast, "exec")
            .map_err(|artifact| artifact.errors)?;
        artifact.warns.fmt_all_stderr();
        println!("{}", artifact.object);
        Ok(0)
    }

    fn eval(&mut self, src: String) -> Result<String, Self::Errs> {
        let mut ast_builder = ASTBuilder::new(self.cfg.copy());
        let ast = ast_builder.build(src)?;
        let artifact = self
            .lower(ast, "eval")
            .map_err(|artifact| artifact.errors)?;
        artifact.warns.fmt_all_stderr();
        Ok(format!("{}", artifact.object))
    }
}

impl ContextProvider for ASTLowerer {
    fn dir(&self) -> Vec<(&VarName, &VarInfo)> {
        self.module.context.dir()
    }

    fn get_receiver_ctx(&self, receiver_name: &str) -> Option<&Context> {
        self.module.context.get_receiver_ctx(receiver_name)
    }

    fn get_var_info(&self, name: &str) -> Option<(&VarName, &VarInfo)> {
        self.module.context.get_var_info(name)
    }
}

impl ASTLowerer {
    pub fn new_with_cache<S: Into<Str>>(
        cfg: ErgConfig,
        mod_name: S,
        shared: SharedCompilerResource,
    ) -> Self {
        let toplevel = Context::new_module(mod_name, cfg.clone(), shared);
        let module = ModuleContext::new(toplevel, dict! {});
        Self {
            module,
            cfg,
            errs: LowerErrors::empty(),
            warns: LowerWarnings::empty(),
        }
    }

    fn pop_append_errs(&mut self) {
        match self.module.context.check_decls_and_pop() {
            Ok(ctx) if self.cfg.mode == ErgMode::LanguageServer && !ctx.dir().is_empty() => {
                self.module.scope.insert(ctx.name.clone(), ctx);
            }
            Err(errs) => self.errs.extend(errs),
            _ => {}
        }
    }

    pub fn pop_mod_ctx(&mut self) -> Option<ModuleContext> {
        let opt_module = self.module.context.pop_mod();
        opt_module.map(|module| ModuleContext::new(module, mem::take(&mut self.module.scope)))
    }

    pub fn pop_mod_ctx_or_default(&mut self) -> ModuleContext {
        std::mem::take(&mut self.module)
    }

    pub fn get_mod_ctx(&self) -> &ModuleContext {
        &self.module
    }

    pub fn dir(&self) -> Vec<(&VarName, &VarInfo)> {
        ContextProvider::dir(self)
    }

    pub fn get_receiver_ctx(&self, receiver_name: &str) -> Option<&Context> {
        ContextProvider::get_receiver_ctx(self, receiver_name)
    }

    pub fn get_var_info(&self, name: &str) -> Option<(&VarName, &VarInfo)> {
        ContextProvider::get_var_info(self, name)
    }
}

impl ASTLowerer {
    pub(crate) fn lower_literal(&self, lit: ast::Literal) -> LowerResult<hir::Literal> {
        let loc = lit.loc();
        let lit = hir::Literal::try_from(lit.token).map_err(|_| {
            LowerError::invalid_literal(
                self.cfg.input.clone(),
                line!() as usize,
                loc,
                self.module.context.caused_by(),
            )
        })?;
        Ok(lit)
    }

    fn lower_array(&mut self, array: ast::Array) -> LowerResult<hir::Array> {
        log!(info "entered {}({array})", fn_name!());
        match array {
            ast::Array::Normal(arr) => Ok(hir::Array::Normal(self.lower_normal_array(arr)?)),
            ast::Array::WithLength(arr) => {
                Ok(hir::Array::WithLength(self.lower_array_with_length(arr)?))
            }
            other => feature_error!(
                LowerErrors,
                LowerError,
                self.module.context,
                other.loc(),
                "array comprehension"
            ),
        }
    }

    fn elem_err(&self, l: &Type, r: &Type, elem: &hir::Expr) -> LowerErrors {
        let elem_disp_notype = elem.to_string_notype();
        let l = self.module.context.readable_type(l.clone(), false);
        let r = self.module.context.readable_type(r.clone(), false);
        LowerErrors::from(LowerError::syntax_error(
            self.cfg.input.clone(),
            line!() as usize,
            elem.loc(),
            String::from(&self.module.context.name[..]),
            switch_lang!(
                "japanese" => "配列の要素は全て同じ型である必要があります",
                "simplified_chinese" => "数组元素必须全部是相同类型",
                "traditional_chinese" => "數組元素必須全部是相同類型",
                "english" => "all elements of an array must be of the same type",
            )
            .to_owned(),
            Some(switch_lang!(
                "japanese" => format!("[..., {elem_disp_notype}: {l} or {r}]など明示的に型を指定してください"),
                "simplified_chinese" => format!("请明确指定类型，例如: [..., {elem_disp_notype}: {l} or {r}]"),
                "traditional_chinese" => format!("請明確指定類型，例如: [..., {elem_disp_notype}: {l} or {r}]"),
                "english" => format!("please specify the type explicitly, e.g. [..., {elem_disp_notype}: {l} or {r}]"),
            )),
        ))
    }

    fn lower_normal_array(&mut self, array: ast::NormalArray) -> LowerResult<hir::NormalArray> {
        log!(info "entered {}({array})", fn_name!());
        let allow_cast = true;
        let mut new_array = vec![];
        let (elems, ..) = array.elems.deconstruct();
        let mut union = Type::Never;
        for elem in elems.into_iter() {
            let elem = self.lower_expr(elem.expr)?;
            let union_ = self.module.context.union(&union, elem.ref_t());
            if let Some((l, r)) = union_.union_types() {
                match (l.is_unbound_var(), r.is_unbound_var()) {
                    // e.g. [1, "a"]
                    (false, false) => {
                        if let hir::Expr::TypeAsc(type_asc) = &elem {
                            // e.g. [1, "a": Str or NoneType]
                            if !self.module.context.supertype_of(
                                &type_asc.spec.spec_t,
                                &union,
                                allow_cast,
                            ) {
                                return Err(self.elem_err(&l, &r, &elem));
                            } // else(OK): e.g. [1, "a": Str or Int]
                        } else {
                            return Err(self.elem_err(&l, &r, &elem));
                        }
                    }
                    // TODO: check if the type is compatible with the other type
                    (true, false) => {}
                    (false, true) => {}
                    (true, true) => {}
                }
            }
            union = union_;
            new_array.push(elem);
        }
        let elem_t = if union == Type::Never {
            free_var(
                self.module.context.level,
                Constraint::new_type_of(Type::Type),
            )
        } else {
            union
        };
        Ok(hir::NormalArray::new(
            array.l_sqbr,
            array.r_sqbr,
            elem_t,
            hir::Args::values(new_array, None),
        ))
    }

    fn lower_array_with_length(
        &mut self,
        array: ast::ArrayWithLength,
    ) -> LowerResult<hir::ArrayWithLength> {
        log!(info "entered {}({array})", fn_name!());
        let elem = self.lower_expr(array.elem.expr)?;
        let array_t = self.gen_array_with_length_type(&elem, &array.len);
        let len = self.lower_expr(*array.len)?;
        let hir_array = hir::ArrayWithLength::new(array.l_sqbr, array.r_sqbr, array_t, elem, len);
        Ok(hir_array)
    }

    fn gen_array_with_length_type(&self, elem: &hir::Expr, len: &ast::Expr) -> Type {
        let maybe_len = self.module.context.eval_const_expr(len);
        match maybe_len {
            Ok(v @ ValueObj::Nat(_)) => {
                if elem.ref_t().is_mut_type() {
                    poly(
                        "ArrayWithMutType!",
                        vec![TyParam::t(elem.t()), TyParam::Value(v)],
                    )
                } else {
                    array_t(elem.t(), TyParam::Value(v))
                }
            }
            Ok(v @ ValueObj::Mut(_)) if v.class() == mono("Nat!") => {
                if elem.ref_t().is_mut_type() {
                    poly(
                        "ArrayWithMutTypeAndLength!",
                        vec![TyParam::t(elem.t()), TyParam::Value(v)],
                    )
                } else {
                    array_mut(elem.t(), TyParam::Value(v))
                }
            }
            Ok(other) => todo!("{other} is not a Nat object"),
            // REVIEW: is it ok to ignore the error?
            Err(_e) => {
                if elem.ref_t().is_mut_type() {
                    poly(
                        "ArrayWithMutType!",
                        vec![TyParam::t(elem.t()), TyParam::erased(Type::Nat)],
                    )
                } else {
                    array_t(elem.t(), TyParam::erased(Type::Nat))
                }
            }
        }
    }

    fn lower_tuple(&mut self, tuple: ast::Tuple) -> LowerResult<hir::Tuple> {
        log!(info "entered {}({tuple})", fn_name!());
        match tuple {
            ast::Tuple::Normal(tup) => Ok(hir::Tuple::Normal(self.lower_normal_tuple(tup)?)),
        }
    }

    fn lower_normal_tuple(&mut self, tuple: ast::NormalTuple) -> LowerResult<hir::NormalTuple> {
        log!(info "entered {}({tuple})", fn_name!());
        let mut new_tuple = vec![];
        let (elems, .., paren) = tuple.elems.deconstruct();
        for elem in elems {
            let elem = self.lower_expr(elem.expr)?;
            new_tuple.push(elem);
        }
        Ok(hir::NormalTuple::new(hir::Args::values(new_tuple, paren)))
    }

    fn lower_record(&mut self, record: ast::Record) -> LowerResult<hir::Record> {
        log!(info "entered {}({record})", fn_name!());
        match record {
            ast::Record::Normal(rec) => self.lower_normal_record(rec),
            ast::Record::Mixed(_rec) => unreachable!(), // should be desugared
        }
    }

    fn lower_normal_record(&mut self, record: ast::NormalRecord) -> LowerResult<hir::Record> {
        log!(info "entered {}({record})", fn_name!());
        let mut hir_record =
            hir::Record::new(record.l_brace, record.r_brace, hir::RecordAttrs::empty());
        self.module
            .context
            .grow("<record>", ContextKind::Dummy, Private, None);
        for attr in record.attrs.into_iter() {
            let attr = self.lower_def(attr).map_err(|errs| {
                self.pop_append_errs();
                errs
            })?;
            hir_record.push(attr);
        }
        self.pop_append_errs();
        Ok(hir_record)
    }

    fn lower_set(&mut self, set: ast::Set) -> LowerResult<hir::Set> {
        log!(info "enter {}({set})", fn_name!());
        match set {
            ast::Set::Normal(set) => Ok(hir::Set::Normal(self.lower_normal_set(set)?)),
            ast::Set::WithLength(set) => Ok(hir::Set::WithLength(self.lower_set_with_length(set)?)),
        }
    }

    fn lower_normal_set(&mut self, set: ast::NormalSet) -> LowerResult<hir::NormalSet> {
        log!(info "entered {}({set})", fn_name!());
        let (elems, ..) = set.elems.deconstruct();
        let mut union = Type::Never;
        let mut new_set = vec![];
        for elem in elems {
            let elem = self.lower_expr(elem.expr)?;
            union = self.module.context.union(&union, elem.ref_t());
            if union.is_intersection_type() {
                return Err(LowerErrors::from(LowerError::syntax_error(
                    self.cfg.input.clone(),
                    line!() as usize,
                    elem.loc(),
                    String::from(&self.module.context.name[..]),
                    switch_lang!(
                        "japanese" => "集合の要素は全て同じ型である必要があります",
                        "simplified_chinese" => "集合元素必须全部是相同类型",
                        "traditional_chinese" => "集合元素必須全部是相同類型",
                        "english" => "all elements of a set must be of the same type",
                    )
                    .to_owned(),
                    Some(
                        switch_lang!(
                            "japanese" => "Int or Strなど明示的に型を指定してください",
                            "simplified_chinese" => "明确指定类型，例如: Int or Str",
                            "traditional_chinese" => "明確指定類型，例如: Int or Str",
                            "english" => "please specify the type explicitly, e.g. Int or Str",
                        )
                        .to_owned(),
                    ),
                )));
            }
            new_set.push(elem);
        }
        let elem_t = if union == Type::Never {
            free_var(
                self.module.context.level,
                Constraint::new_type_of(Type::Type),
            )
        } else {
            union
        };
        // TODO: lint
        /*
        if is_duplicated {
            self.warns.push(LowerWarning::syntax_error(
                self.cfg.input.clone(),
                line!() as usize,
                normal_set.loc(),
                String::arc(&self.ctx.name[..]),
                switch_lang!(
                    "japanese" => "要素が重複しています",
                    "simplified_chinese" => "元素重复",
                    "traditional_chinese" => "元素重複",
                    "english" => "Elements are duplicated",
                ),
                None,
            ));
        }
        Ok(normal_set)
        */
        let elems = hir::Args::values(new_set, None);
        // check if elem_t is Eq
        if let Err(errs) = self
            .module
            .context
            .sub_unify(&elem_t, &mono("Eq"), &elems, None)
        {
            self.errs.extend(errs);
        }
        Ok(hir::NormalSet::new(set.l_brace, set.r_brace, elem_t, elems))
    }

    /// This (e.g. {"a"; 3}) is meaningless as an object, but makes sense as a type (e.g. {Int; 3}).
    fn lower_set_with_length(
        &mut self,
        set: ast::SetWithLength,
    ) -> LowerResult<hir::SetWithLength> {
        log!("entered {}({set})", fn_name!());
        let elem = self.lower_expr(set.elem.expr)?;
        let set_t = self.gen_set_with_length_type(&elem, &set.len);
        let len = self.lower_expr(*set.len)?;
        let hir_set = hir::SetWithLength::new(set.l_brace, set.r_brace, set_t, elem, len);
        Ok(hir_set)
    }

    fn gen_set_with_length_type(&mut self, elem: &hir::Expr, len: &ast::Expr) -> Type {
        let allow_cast = true;
        let maybe_len = self.module.context.eval_const_expr(len);
        match maybe_len {
            Ok(v @ ValueObj::Nat(_)) => {
                if elem.ref_t().is_mut_type() {
                    poly(
                        "SetWithMutType!",
                        vec![TyParam::t(elem.t()), TyParam::Value(v)],
                    )
                } else if self
                    .module
                    .context
                    .subtype_of(&elem.t(), &Type::Type, allow_cast)
                {
                    poly("SetType", vec![TyParam::t(elem.t()), TyParam::Value(v)])
                } else {
                    set_t(elem.t(), TyParam::Value(v))
                }
            }
            Ok(v @ ValueObj::Mut(_)) if v.class() == mono("Nat!") => {
                if elem.ref_t().is_mut_type() {
                    poly(
                        "SetWithMutTypeAndLength!",
                        vec![TyParam::t(elem.t()), TyParam::Value(v)],
                    )
                } else {
                    set_mut(elem.t(), TyParam::Value(v))
                }
            }
            Ok(other) => todo!("{other} is not a Nat object"),
            Err(_e) => {
                if elem.ref_t().is_mut_type() {
                    poly(
                        "SetWithMutType!",
                        vec![TyParam::t(elem.t()), TyParam::erased(Type::Nat)],
                    )
                } else {
                    set_t(elem.t(), TyParam::erased(Type::Nat))
                }
            }
        }
    }

    fn lower_dict(&mut self, dict: ast::Dict) -> LowerResult<hir::Dict> {
        log!(info "enter {}({dict})", fn_name!());
        match dict {
            ast::Dict::Normal(set) => Ok(hir::Dict::Normal(self.lower_normal_dict(set)?)),
            other => feature_error!(
                LowerErrors,
                LowerError,
                self.module.context,
                other.loc(),
                "dict comprehension"
            ),
            // ast::Dict::WithLength(set) => Ok(hir::Dict::WithLength(self.lower_dict_with_length(set)?)),
        }
    }

    fn lower_normal_dict(&mut self, dict: ast::NormalDict) -> LowerResult<hir::NormalDict> {
        log!(info "enter {}({dict})", fn_name!());
        let mut union = dict! {};
        let mut new_kvs = vec![];
        for kv in dict.kvs {
            let key = self.lower_expr(kv.key)?;
            let value = self.lower_expr(kv.value)?;
            if union.insert(key.t(), value.t()).is_some() {
                return Err(LowerErrors::from(LowerError::syntax_error(
                    self.cfg.input.clone(),
                    line!() as usize,
                    Location::concat(&key, &value),
                    String::from(&self.module.context.name[..]),
                    switch_lang!(
                        "japanese" => "Dictの値は全て同じ型である必要があります",
                        "simplified_chinese" => "Dict的值必须是同一类型",
                        "traditional_chinese" => "Dict的值必須是同一類型",
                        "english" => "Values of Dict must be the same type",
                    )
                    .to_owned(),
                    Some(
                        switch_lang!(
                            "japanese" => "Int or Strなど明示的に型を指定してください",
                            "simplified_chinese" => "明确指定类型，例如: Int or Str",
                            "traditional_chinese" => "明確指定類型，例如: Int or Str",
                            "english" => "please specify the type explicitly, e.g. Int or Str",
                        )
                        .to_owned(),
                    ),
                )));
            }
            new_kvs.push(hir::KeyValue::new(key, value));
        }
        for key_t in union.keys() {
            let loc = &(&dict.l_brace, &dict.r_brace);
            // check if key_t is Eq
            if let Err(errs) = self.module.context.sub_unify(key_t, &mono("Eq"), loc, None) {
                self.errs.extend(errs);
            }
        }
        let kv_ts = if union.is_empty() {
            dict! {
                ty_tp(free_var(self.module.context.level, Constraint::new_type_of(Type::Type))) =>
                    ty_tp(free_var(self.module.context.level, Constraint::new_type_of(Type::Type)))
            }
        } else {
            union
                .into_iter()
                .map(|(k, v)| (TyParam::t(k), TyParam::t(v)))
                .collect()
        };
        // TODO: lint
        /*
        if is_duplicated {
            self.warns.push(LowerWarning::syntax_error(
                self.cfg.input.clone(),
                line!() as usize,
                normal_set.loc(),
                String::arc(&self.ctx.name[..]),
                switch_lang!(
                    "japanese" => "要素が重複しています",
                    "simplified_chinese" => "元素重复",
                    "traditional_chinese" => "元素重複",
                    "english" => "Elements are duplicated",
                ),
                None,
            ));
        }
        Ok(normal_set)
        */
        Ok(hir::NormalDict::new(
            dict.l_brace,
            dict.r_brace,
            kv_ts,
            new_kvs,
        ))
    }

    fn lower_acc(&mut self, acc: ast::Accessor) -> LowerResult<hir::Accessor> {
        log!(info "entered {}({acc})", fn_name!());
        match acc {
            ast::Accessor::Ident(ident) => {
                let ident = self.lower_ident(ident)?;
                let acc = hir::Accessor::Ident(ident);
                Ok(acc)
            }
            ast::Accessor::Attr(attr) => {
                let obj = self.lower_expr(*attr.obj)?;
                let vi = self.module.context.get_attr_info(
                    &obj,
                    &attr.ident,
                    &self.cfg.input,
                    &self.module.context.name,
                )?;
                self.inc_ref(&vi, &attr.ident.name);
                let ident = hir::Identifier::new(attr.ident.dot, attr.ident.name, None, vi);
                let acc = hir::Accessor::Attr(hir::Attribute::new(obj, ident));
                Ok(acc)
            }
            ast::Accessor::TypeApp(t_app) => feature_error!(
                LowerErrors,
                LowerError,
                self.module.context,
                t_app.loc(),
                "type application"
            ),
            // TupleAttr, Subscr are desugared
            _ => unreachable_error!(LowerErrors, LowerError, self.module.context),
        }
    }

    fn lower_ident(&mut self, ident: ast::Identifier) -> LowerResult<hir::Identifier> {
        // `match` is a special form, typing is magic
        let (vi, __name__) = if ident.vis().is_private()
            && (&ident.inspect()[..] == "match" || &ident.inspect()[..] == "match!")
        {
            (
                VarInfo {
                    t: mono("GenericCallable"),
                    ..VarInfo::default()
                },
                None,
            )
        } else {
            (
                self.module.context.rec_get_var_info(
                    &ident,
                    AccessKind::Name,
                    &self.cfg.input,
                    &self.module.context.name,
                )?,
                self.module
                    .context
                    .get_singular_ctx_by_ident(&ident, &self.module.context.name)
                    .ok()
                    .map(|ctx| ctx.name.clone()),
            )
        };
        self.inc_ref(&vi, &ident.name);
        let ident = hir::Identifier::new(ident.dot, ident.name, __name__, vi);
        Ok(ident)
    }

    fn lower_bin(&mut self, bin: ast::BinOp) -> hir::BinOp {
        log!(info "entered {}({bin})", fn_name!());
        let mut args = bin.args.into_iter();
        let lhs = self
            .lower_expr(*args.next().unwrap())
            .unwrap_or_else(|errs| {
                self.errs.extend(errs);
                hir::Expr::Dummy(hir::Dummy::new(vec![]))
            });
        let lhs = hir::PosArg::new(lhs);
        let rhs = self
            .lower_expr(*args.next().unwrap())
            .unwrap_or_else(|errs| {
                self.errs.extend(errs);
                hir::Expr::Dummy(hir::Dummy::new(vec![]))
            });
        let rhs = hir::PosArg::new(rhs);
        let args = [lhs, rhs];
        let t = self
            .module
            .context
            .get_binop_t(&bin.op, &args, &self.cfg.input, &self.module.context.name)
            .unwrap_or_else(|errs| {
                self.errs.extend(errs);
                VarInfo::ILLEGAL.clone()
            });
        let mut args = args.into_iter();
        let lhs = args.next().unwrap().expr;
        let rhs = args.next().unwrap().expr;
        hir::BinOp::new(bin.op, lhs, rhs, t)
    }

    fn lower_unary(&mut self, unary: ast::UnaryOp) -> hir::UnaryOp {
        log!(info "entered {}({unary})", fn_name!());
        let mut args = unary.args.into_iter();
        let arg = self
            .lower_expr(*args.next().unwrap())
            .unwrap_or_else(|errs| {
                self.errs.extend(errs);
                hir::Expr::Dummy(hir::Dummy::new(vec![]))
            });
        let args = [hir::PosArg::new(arg)];
        let t = self
            .module
            .context
            .get_unaryop_t(&unary.op, &args, &self.cfg.input, &self.module.context.name)
            .unwrap_or_else(|errs| {
                self.errs.extend(errs);
                VarInfo::ILLEGAL.clone()
            });
        let mut args = args.into_iter();
        let expr = args.next().unwrap().expr;
        hir::UnaryOp::new(unary.op, expr, t)
    }

    fn lower_args(&mut self, args: ast::Args, errs: &mut LowerErrors) -> hir::Args {
        let (pos_args, var_args, kw_args, paren) = args.deconstruct();
        let mut hir_args = hir::Args::new(
            Vec::with_capacity(pos_args.len()),
            None,
            Vec::with_capacity(kw_args.len()),
            paren,
        );
        for arg in pos_args.into_iter() {
            match self.lower_expr(arg.expr) {
                Ok(expr) => hir_args.pos_args.push(hir::PosArg::new(expr)),
                Err(es) => {
                    errs.extend(es);
                    hir_args.push_pos(hir::PosArg::new(hir::Expr::Dummy(hir::Dummy::empty())));
                }
            }
        }
        if let Some(var_args) = var_args {
            match self.lower_expr(var_args.expr) {
                Ok(expr) => hir_args.var_args = Some(Box::new(hir::PosArg::new(expr))),
                Err(es) => {
                    errs.extend(es);
                    let dummy = hir::Expr::Dummy(hir::Dummy::empty());
                    hir_args.var_args = Some(Box::new(hir::PosArg::new(dummy)));
                }
            }
        }
        for arg in kw_args.into_iter() {
            match self.lower_expr(arg.expr) {
                Ok(expr) => hir_args.push_kw(hir::KwArg::new(arg.keyword, expr)),
                Err(es) => {
                    errs.extend(es);
                    hir_args.push_kw(hir::KwArg::new(
                        arg.keyword,
                        hir::Expr::Dummy(hir::Dummy::empty()),
                    ));
                }
            }
        }
        hir_args
    }

    /// returning `Ok(call)` does not mean the call is valid, just means it is syntactically valid
    /// `ASTLowerer` is designed to cause as little information loss in HIR as possible
    pub(crate) fn lower_call(&mut self, call: ast::Call) -> LowerResult<hir::Call> {
        log!(info "entered {}({}{}(...))", fn_name!(), call.obj, fmt_option!(call.attr_name));
        if let Some(name) = call.obj.get_name() {
            self.module.context.higher_order_caller.push(name.clone());
        }
        let mut errs = LowerErrors::empty();
        let opt_cast_to = if call.is_assert_cast() {
            if let Some(typ) = call.assert_cast_target_type() {
                Some(Parser::expr_to_type_spec(typ.clone()).map_err(|e| {
                    self.module.context.higher_order_caller.pop();
                    let e = LowerError::new(
                        e.into(),
                        self.input().clone(),
                        self.module.context.caused_by(),
                    );
                    LowerErrors::from(e)
                })?)
            } else {
                self.module.context.higher_order_caller.pop();
                return Err(LowerErrors::from(LowerError::syntax_error(
                    self.input().clone(),
                    line!() as usize,
                    call.args.loc(),
                    self.module.context.caused_by(),
                    "invalid assert casting type".to_owned(),
                    None,
                )));
            }
        } else {
            None
        };
        let hir_args = self.lower_args(call.args, &mut errs);
        let mut obj = match self.lower_expr(*call.obj) {
            Ok(obj) => obj,
            Err(es) => {
                self.module.context.higher_order_caller.pop();
                errs.extend(es);
                return Err(errs);
            }
        };
        let vi = match self.module.context.get_call_t(
            &obj,
            call.attr_name.as_ref(),
            &hir_args.pos_args,
            &hir_args.kw_args,
            &self.cfg.input,
            &self.module.context.name,
        ) {
            Ok(vi) => vi,
            Err((vi, es)) => {
                self.module.context.higher_order_caller.pop();
                errs.extend(es);
                vi.unwrap_or(VarInfo::ILLEGAL.clone())
            }
        };
        let attr_name = if let Some(attr_name) = call.attr_name {
            self.inc_ref(&vi, &attr_name.name);
            Some(hir::Identifier::new(
                attr_name.dot,
                attr_name.name,
                None,
                vi,
            ))
        } else {
            *obj.ref_mut_t() = vi.t;
            None
        };
        let mut call = hir::Call::new(obj, attr_name, hir_args);
        self.module.context.higher_order_caller.pop();
        match call.additional_operation() {
            Some(kind @ (OperationKind::Import | OperationKind::PyImport)) => {
                let Some(mod_name) =
                    option_enum_unwrap!(call.args.get_left_or_key("Path").unwrap(), hir::Expr::Lit) else {
                        return unreachable_error!(LowerErrors, LowerError, self);
                    };
                if let Err(errs) = self.module.context.import_mod(kind, mod_name) {
                    self.errs.extend(errs);
                };
            }
            Some(OperationKind::Del) => match call.args.get_left_or_key("obj").unwrap() {
                hir::Expr::Accessor(hir::Accessor::Ident(ident)) => {
                    self.module.context.del(ident)?;
                }
                other => {
                    return Err(LowerErrors::from(LowerError::syntax_error(
                        self.input().clone(),
                        line!() as usize,
                        other.loc(),
                        self.module.context.caused_by(),
                        format!("expected identifier, but found {}", other.name()),
                        None,
                    )))
                }
            },
            Some(OperationKind::Return | OperationKind::Yield) => {
                // (f: ?T -> ?U).return: (self: GenericCallable, arg: Obj) -> Never
                let callable_t = call.obj.ref_t();
                let ret_t = match callable_t {
                    Type::Subr(subr) => *subr.return_t.clone(),
                    Type::FreeVar(fv) if fv.is_unbound() => {
                        fv.get_sub().unwrap().return_t().unwrap().clone()
                    }
                    other => {
                        log!(err "todo: {other}");
                        return unreachable_error!(LowerErrors, LowerError, self.module.context);
                    }
                };
                let arg_t = call.args.get(0).unwrap().ref_t();
                self.module.context.sub_unify(arg_t, &ret_t, &call, None)?;
            }
            _ => {
                if let Some(type_spec) = opt_cast_to {
                    self.module.context.cast(type_spec, &mut call)?;
                }
            }
        }
        self.errs.extend(errs);
        Ok(call)
    }

    fn lower_pack(&mut self, pack: ast::DataPack) -> LowerResult<hir::Call> {
        log!(info "entered {}({pack})", fn_name!());
        let class = self.lower_expr(*pack.class)?;
        let args = self.lower_record(pack.args)?;
        let args = vec![hir::PosArg::new(hir::Expr::Record(args))];
        let attr_name = ast::Identifier::new(
            Some(Token::new(
                TokenKind::Dot,
                Str::ever("."),
                pack.connector.lineno,
                pack.connector.col_begin,
            )),
            ast::VarName::new(Token::new(
                TokenKind::Symbol,
                Str::ever("new"),
                pack.connector.lineno,
                pack.connector.col_begin,
            )),
        );
        let vi = match self.module.context.get_call_t(
            &class,
            Some(&attr_name),
            &args,
            &[],
            &self.cfg.input,
            &self.module.context.name,
        ) {
            Ok(vi) => vi,
            Err((vi, errs)) => {
                self.errs.extend(errs);
                vi.unwrap_or(VarInfo::ILLEGAL.clone())
            }
        };
        let args = hir::Args::pos_only(args, None);
        let attr_name = hir::Identifier::new(attr_name.dot, attr_name.name, None, vi);
        Ok(hir::Call::new(class, Some(attr_name), args))
    }

    fn lower_non_default_param(
        &mut self,
        non_default: ast::NonDefaultParamSignature,
    ) -> LowerResult<hir::NonDefaultParamSignature> {
        let t_spec_as_expr = non_default
            .t_spec
            .as_ref()
            .map(|t_spec_op| self.fake_lower_expr(*t_spec_op.t_spec_as_expr.clone()))
            .transpose()?;
        // TODO: define here (not assign_params)
        let vi = VarInfo::default();
        let sig = hir::NonDefaultParamSignature::new(non_default, vi, t_spec_as_expr);
        Ok(sig)
    }

    fn lower_type_spec_with_op(
        &mut self,
        type_spec_with_op: ast::TypeSpecWithOp,
        spec_t: Type,
    ) -> LowerResult<hir::TypeSpecWithOp> {
        let expr = self.fake_lower_expr(*type_spec_with_op.t_spec_as_expr)?;
        Ok(hir::TypeSpecWithOp::new(
            type_spec_with_op.op,
            type_spec_with_op.t_spec,
            expr,
            spec_t,
        ))
    }

    fn lower_params(&mut self, params: ast::Params) -> LowerResult<hir::Params> {
        log!(info "entered {}({})", fn_name!(), params);
        let mut errs = LowerErrors::empty();
        let mut hir_non_defaults = vec![];
        for non_default in params.non_defaults.into_iter() {
            match self.lower_non_default_param(non_default) {
                Ok(sig) => hir_non_defaults.push(sig),
                Err(es) => errs.extend(es),
            }
        }
        let hir_var_params = match params.var_params {
            Some(var_params) => match self.lower_non_default_param(*var_params) {
                Ok(sig) => Some(Box::new(sig)),
                Err(es) => {
                    errs.extend(es);
                    None
                }
            },
            None => None,
        };
        let mut hir_defaults = vec![];
        for default in params.defaults.into_iter() {
            match self.lower_expr(default.default_val) {
                Ok(default_val) => {
                    let sig = self.lower_non_default_param(default.sig)?;
                    hir_defaults.push(hir::DefaultParamSignature::new(sig, default_val));
                }
                Err(es) => errs.extend(es),
            }
        }
        if !errs.is_empty() {
            Err(errs)
        } else {
            let hir_params = hir::Params::new(
                hir_non_defaults,
                hir_var_params,
                hir_defaults,
                params.parens,
            );
            Ok(hir_params)
        }
    }

    /// TODO: varargs
    fn lower_lambda(&mut self, lambda: ast::Lambda) -> LowerResult<hir::Lambda> {
        log!(info "entered {}({lambda})", fn_name!());
        let in_statement = cfg!(feature = "py_compatible")
            && matches!(
                self.module
                    .context
                    .higher_order_caller
                    .last()
                    .map(|s| &s[..]),
                Some("if" | "while" | "for" | "with" | "try")
            );
        let is_procedural = lambda.is_procedural();
        let id = lambda.id.0;
        let name = format!("<lambda_{id}>");
        let kind = if is_procedural {
            ContextKind::Proc
        } else {
            ContextKind::Func
        };
        let tv_cache = self
            .module
            .context
            .instantiate_ty_bounds(&lambda.sig.bounds, RegistrationMode::Normal)?;
        if !in_statement {
            self.module
                .context
                .grow(&name, kind, Private, Some(tv_cache));
        }
        let mut params = self.lower_params(lambda.sig.params).map_err(|errs| {
            if !in_statement {
                self.pop_append_errs();
            }
            errs
        })?;
        if let Err(errs) = self.module.context.assign_params(&mut params, None) {
            self.errs.extend(errs);
        }
        if let Err(errs) = self.module.context.preregister(&lambda.body) {
            self.errs.extend(errs);
        }
        let body = self.lower_block(lambda.body).map_err(|errs| {
            if !in_statement {
                self.pop_append_errs();
            }
            errs
        })?;
        let allow_cast = true;
        // suppress warns of lambda types, e.g. `(x: Int, y: Int) -> Int`
        if self
            .module
            .context
            .subtype_of(body.ref_t(), &Type::Type, allow_cast)
        {
            for param in params.non_defaults.iter() {
                self.inc_ref(&param.vi, param);
            }
            if let Some(var_param) = params.var_params.as_deref() {
                self.inc_ref(&var_param.vi, var_param);
            }
            for default in params.defaults.iter() {
                self.inc_ref(&default.sig.vi, &default.sig);
            }
        }
        let (non_default_params, default_params): (Vec<_>, Vec<_>) = self
            .module
            .context
            .params
            .iter()
            .partition(|(_, vi)| !vi.kind.has_default());
        #[cfg(not(feature = "py_compatible"))]
        let non_default_params = non_default_params.into_iter();
        #[cfg(feature = "py_compatible")]
        let non_default_params = non_default_params.into_iter().filter(|(name, _)| {
            params
                .non_defaults
                .iter()
                .any(|nd| nd.name() == name.as_ref())
        });
        let non_default_param_tys = non_default_params
            .map(|(name, vi)| {
                ParamTy::pos(name.as_ref().map(|n| n.inspect().clone()), vi.t.clone())
            })
            .collect();
        #[cfg(not(feature = "py_compatible"))]
        let default_params = default_params.into_iter();
        #[cfg(feature = "py_compatible")]
        let default_params = default_params
            .into_iter()
            .filter(|(name, _)| params.defaults.iter().any(|d| d.name() == name.as_ref()));
        let default_param_tys = default_params
            .map(|(name, vi)| ParamTy::kw(name.as_ref().unwrap().inspect().clone(), vi.t.clone()))
            .collect();
        if in_statement {
            // For example, `i` in `for i in ...` is a parameter,
            // but should be treated as a local variable in the later analysis, so move it to locals
            for nd_param in params.non_defaults.iter() {
                if let Some(idx) = self
                    .module
                    .context
                    .params
                    .iter()
                    .position(|(name, _)| name.as_ref() == nd_param.name())
                {
                    let (name, vi) = self.module.context.params.remove(idx);
                    if let Some(name) = name {
                        self.module.context.locals.insert(name, vi);
                    }
                }
            }
        } else {
            self.pop_append_errs();
        }
        let ty = if is_procedural {
            proc(non_default_param_tys, None, default_param_tys, body.t())
        } else {
            func(non_default_param_tys, None, default_param_tys, body.t())
        };
        let t = if ty.has_qvar() { ty.quantify() } else { ty };
        Ok(hir::Lambda::new(id, params, lambda.op, body, t))
    }

    fn lower_def(&mut self, def: ast::Def) -> LowerResult<hir::Def> {
        log!(info "entered {}({})", fn_name!(), def.sig);
        if def.def_kind().is_class_or_trait() && self.module.context.kind != ContextKind::Module {
            self.module
                .context
                .decls
                .remove(def.sig.ident().unwrap().inspect());
            return Err(LowerErrors::from(LowerError::inner_typedef_error(
                self.cfg.input.clone(),
                line!() as usize,
                def.loc(),
                self.module.context.caused_by(),
            )));
        }
        let name = if let Some(name) = def.sig.name_as_str() {
            name.clone()
        } else {
            Str::ever("<lambda>")
        };
        if self
            .module
            .context
            .registered_info(&name, def.sig.is_const())
            .is_some()
            && def.sig.vis().is_private()
        {
            return Err(LowerErrors::from(LowerError::reassign_error(
                self.cfg.input.clone(),
                line!() as usize,
                def.sig.loc(),
                self.module.context.caused_by(),
                &name,
            )));
        } else if self
            .module
            .context
            .get_builtins()
            .and_then(|ctx| ctx.get_var_info(&name))
            .is_some()
            && def.sig.vis().is_private()
        {
            self.warns.push(LowerWarning::builtin_exists_warning(
                self.cfg.input.clone(),
                line!() as usize,
                def.sig.loc(),
                self.module.context.caused_by(),
                &name,
            ));
        }
        let kind = ContextKind::from(def.def_kind());
        let vis = def.sig.vis();
        let res = match def.sig {
            ast::Signature::Subr(sig) => {
                let tv_cache = self
                    .module
                    .context
                    .instantiate_ty_bounds(&sig.bounds, RegistrationMode::Normal)?;
                self.module.context.grow(&name, kind, vis, Some(tv_cache));
                self.lower_subr_def(sig, def.body)
            }
            ast::Signature::Var(sig) => {
                self.module.context.grow(&name, kind, vis, None);
                self.lower_var_def(sig, def.body)
            }
        };
        // TODO: Context上の関数に型境界情報を追加
        self.pop_append_errs();
        // remove from decls regardless of success or failure to lower
        self.module.context.decls.remove(&name);
        res
    }

    fn lower_var_def(
        &mut self,
        sig: ast::VarSignature,
        body: ast::DefBody,
    ) -> LowerResult<hir::Def> {
        log!(info "entered {}({sig})", fn_name!());
        if let Err(errs) = self.module.context.preregister(&body.block) {
            self.errs.extend(errs);
        }
        match self.lower_block(body.block) {
            Ok(block) => {
                let found_body_t = block.ref_t();
                let outer = self.module.context.outer.as_ref().unwrap();
                let opt_expect_body_t = sig
                    .ident()
                    .and_then(|ident| outer.get_current_scope_var(&ident.name))
                    .map(|vi| vi.t.clone())
                    .or_else(|| {
                        // discard pattern
                        let sig_t = self
                            .module
                            .context
                            .instantiate_var_sig_t(
                                sig.t_spec.as_ref(),
                                RegistrationMode::PreRegister,
                            )
                            .ok();
                        sig_t
                    });
                let ident = match &sig.pat {
                    ast::VarPattern::Ident(ident) => ident.clone(),
                    ast::VarPattern::Discard(token) => {
                        ast::Identifier::new(None, VarName::new(token.clone()))
                    }
                    _ => unreachable!(),
                };
                if let Some(expect_body_t) = opt_expect_body_t {
                    // TODO: expect_body_t is smaller for constants
                    // TODO: 定数の場合、expect_body_tのほうが小さくなってしまう
                    if !sig.is_const() {
                        if let Err(e) = self.var_result_t_check(
                            &sig,
                            ident.inspect(),
                            &expect_body_t,
                            found_body_t,
                        ) {
                            self.errs.push(e);
                        }
                    }
                }
                let vi = self.module.context.outer.as_mut().unwrap().assign_var_sig(
                    &sig,
                    found_body_t,
                    body.id,
                    None,
                )?;
                let ident = hir::Identifier::new(ident.dot, ident.name, None, vi);
                let sig = hir::VarSignature::new(ident, sig.t_spec);
                let body = hir::DefBody::new(body.op, block, body.id);
                Ok(hir::Def::new(hir::Signature::Var(sig), body))
            }
            Err(errs) => {
                self.module.context.outer.as_mut().unwrap().assign_var_sig(
                    &sig,
                    &Type::Failure,
                    ast::DefId(0),
                    None,
                )?;
                Err(errs)
            }
        }
    }

    // NOTE: Note that this is in the inner scope while being called.
    fn lower_subr_def(
        &mut self,
        sig: ast::SubrSignature,
        body: ast::DefBody,
    ) -> LowerResult<hir::Def> {
        log!(info "entered {}({sig})", fn_name!());
        let registered_t = self
            .module
            .context
            .outer
            .as_ref()
            .unwrap()
            .get_current_scope_var(&sig.ident.name)
            .map(|vi| vi.t.clone())
            .unwrap_or(Type::Failure);
        match registered_t {
            Type::Subr(subr_t) => {
                let mut params = self.lower_params(sig.params.clone())?;
                if let Err(errs) = self.module.context.assign_params(&mut params, Some(subr_t)) {
                    self.errs.extend(errs);
                }
                if let Err(errs) = self.module.context.preregister(&body.block) {
                    self.errs.extend(errs);
                }
                match self.lower_block(body.block) {
                    Ok(block) => {
                        let found_body_t = block.ref_t();
                        let vi = self.module.context.outer.as_mut().unwrap().assign_subr(
                            &sig,
                            body.id,
                            found_body_t,
                        )?;
                        let return_t = vi.t.return_t().unwrap();
                        if return_t.union_types().is_some() && sig.return_t_spec.is_none() {
                            let warn = LowerWarning::union_return_type_warning(
                                self.input().clone(),
                                line!() as usize,
                                sig.loc(),
                                self.module.context.caused_by(),
                                sig.ident.inspect(),
                                &self
                                    .module
                                    .context
                                    .deref_tyvar(
                                        return_t.clone(),
                                        Variance::Covariant,
                                        &set! {},
                                        &(),
                                    )
                                    .unwrap_or_else(|_| return_t.clone()),
                            );
                            self.warns.push(warn);
                        }
                        let ident = hir::Identifier::new(sig.ident.dot, sig.ident.name, None, vi);
                        let sig =
                            hir::SubrSignature::new(ident, sig.bounds, params, sig.return_t_spec);
                        let body = hir::DefBody::new(body.op, block, body.id);
                        Ok(hir::Def::new(hir::Signature::Subr(sig), body))
                    }
                    Err(errs) => {
                        let vi = self.module.context.outer.as_mut().unwrap().assign_subr(
                            &sig,
                            ast::DefId(0),
                            &Type::Failure,
                        )?;
                        self.errs.extend(errs);
                        let ident = hir::Identifier::new(sig.ident.dot, sig.ident.name, None, vi);
                        let sig =
                            hir::SubrSignature::new(ident, sig.bounds, params, sig.return_t_spec);
                        let block =
                            hir::Block::new(vec![hir::Expr::Dummy(hir::Dummy::new(vec![]))]);
                        let body = hir::DefBody::new(body.op, block, body.id);
                        Ok(hir::Def::new(hir::Signature::Subr(sig), body))
                    }
                }
            }
            Type::Failure => {
                let mut params = self.lower_params(sig.params)?;
                if let Err(errs) = self.module.context.assign_params(&mut params, None) {
                    self.errs.extend(errs);
                }
                if let Err(errs) = self.module.context.preregister(&body.block) {
                    self.errs.extend(errs);
                }
                self.module
                    .context
                    .outer
                    .as_mut()
                    .unwrap()
                    .fake_subr_assign(&sig.ident, &sig.decorators, Type::Failure)?;
                let block = self.lower_block(body.block)?;
                let ident = hir::Identifier::bare(sig.ident.dot, sig.ident.name);
                let sig = hir::SubrSignature::new(ident, sig.bounds, params, sig.return_t_spec);
                let body = hir::DefBody::new(body.op, block, body.id);
                Ok(hir::Def::new(hir::Signature::Subr(sig), body))
            }
            _ => unreachable_error!(LowerErrors, LowerError, self),
        }
    }

    fn lower_class_def(&mut self, class_def: ast::ClassDef) -> LowerResult<hir::ClassDef> {
        log!(info "entered {}({class_def})", fn_name!());
        let mut hir_def = self.lower_def(class_def.def)?;
        let mut hir_methods = hir::Block::empty();
<<<<<<< HEAD
        let mut dummy_tv_cache = TyVarCache::new(self.module.context.level, &self.module.context);
        for methods in class_def.methods_list.into_iter() {
            self.lower_methods(methods, &hir_def, &mut hir_methods, &mut dummy_tv_cache)?;
=======
        for mut methods in class_def.methods_list.into_iter() {
            let (class, impl_trait) = self.get_class_and_impl_trait(&methods.class)?;
            // assume the class has implemented the trait, regardless of whether the implementation is correct
            if let Some((trait_, trait_loc)) = &impl_trait {
                self.register_trait_impl(&class, trait_, *trait_loc)?;
            }
            if let Some((_, class_root)) = self.module.context.get_nominal_type_ctx(&class) {
                if !class_root.kind.is_class() {
                    return Err(LowerErrors::from(LowerError::method_definition_error(
                        self.cfg.input.clone(),
                        line!() as usize,
                        methods.loc(),
                        self.module.context.caused_by(),
                        &class.qual_name(),
                        None,
                    )));
                }
            } else {
                return Err(LowerErrors::from(LowerError::no_var_error(
                    self.cfg.input.clone(),
                    line!() as usize,
                    methods.class.loc(),
                    self.module.context.caused_by(),
                    &class.qual_name(),
                    self.module.context.get_similar_name(&class.local_name()),
                )));
            }
            let kind = ContextKind::MethodDefs(impl_trait.as_ref().map(|(t, _)| t.clone()));
            self.module
                .context
                .grow(&class.local_name(), kind, hir_def.sig.vis(), None);
            for attr in methods.attrs.iter_mut() {
                match attr {
                    ast::ClassAttr::Def(def) => {
                        if methods.vis.is(TokenKind::Dot) {
                            def.sig.ident_mut().unwrap().dot = Some(Token::new(
                                TokenKind::Dot,
                                ".",
                                def.sig.ln_begin().unwrap_or(0),
                                def.sig.col_begin().unwrap_or(0),
                            ));
                        }
                        self.module.context.preregister_def(def).map_err(|errs| {
                            self.pop_append_errs();
                            errs
                        })?;
                    }
                    ast::ClassAttr::Decl(_) | ast::ClassAttr::Doc(_) => {}
                }
            }
            for attr in methods.attrs.into_iter() {
                match attr {
                    ast::ClassAttr::Def(def) => match self.lower_def(def) {
                        Ok(def) => {
                            hir_methods.push(hir::Expr::Def(def));
                        }
                        Err(errs) => {
                            self.errs.extend(errs);
                        }
                    },
                    ast::ClassAttr::Decl(decl) => match self.lower_type_asc(decl) {
                        Ok(decl) => {
                            hir_methods.push(hir::Expr::TypeAsc(decl));
                        }
                        Err(errs) => {
                            self.errs.extend(errs);
                        }
                    },
                    ast::ClassAttr::Doc(doc) => match self.lower_literal(doc) {
                        Ok(doc) => {
                            hir_methods.push(hir::Expr::Lit(doc));
                        }
                        Err(errs) => {
                            self.errs.extend(errs);
                        }
                    },
                }
            }
            if let Err(errs) = self.module.context.check_decls() {
                self.errs.extend(errs);
            }
            if let Some((trait_, _)) = &impl_trait {
                self.check_override(&class, Some(trait_));
            } else {
                self.check_override(&class, None);
            }
            if let Err(err) = self.check_trait_impl(impl_trait, &class) {
                self.errs.push(err);
            }
            self.check_collision_and_push(class);
>>>>>>> dd369422
        }
        let class = mono(hir_def.sig.ident().inspect());
        let Some((_, class_ctx)) = self.module.context.get_nominal_type_ctx(&class) else {
            return Err(LowerErrors::from(LowerError::type_not_found(
                self.cfg.input.clone(),
                line!() as usize,
                hir_def.sig.loc(),
                self.module.context.caused_by(),
                &class,
            )));
        };
        let Some(class_type) = self.module.context.rec_get_const_obj(hir_def.sig.ident().inspect()) else {
            return unreachable_error!(LowerErrors, LowerError, self);
        };
        let Some(type_obj) = option_enum_unwrap!(class_type, ValueObj::Type:(TypeObj::Generated:(_))) else {
            return unreachable_error!(LowerErrors, LowerError, self);
        };
        let Some(call) = option_enum_unwrap!(&hir_def.body.block.first().unwrap(), hir::Expr::Call) else {
            return unreachable_error!(LowerErrors, LowerError, self);
        };
        if let Some(sup_type) = call.args.get_left_or_key("Super") {
            Self::check_inheritable(&self.cfg, &mut self.errs, type_obj, sup_type, &hir_def.sig);
        }
        let (__new__, need_to_gen_new) = if let (Some(dunder_new_vi), Some(new_vi)) = (
            class_ctx.get_current_scope_var(&VarName::from_static("__new__")),
            class_ctx.get_current_scope_var(&VarName::from_static("new")),
        ) {
            (dunder_new_vi.t.clone(), new_vi.kind == VarKind::Auto)
        } else {
            return unreachable_error!(LowerErrors, LowerError, self);
        };
        let require_or_sup = Self::get_require_or_sup_or_base(hir_def.body.block.remove(0));
        Ok(hir::ClassDef::new(
            type_obj.clone(),
            hir_def.sig,
            require_or_sup,
            need_to_gen_new,
            __new__,
            hir_methods,
        ))
    }

<<<<<<< HEAD
    fn lower_methods(
        &mut self,
        mut methods: ast::Methods,
        hir_def: &hir::Def,
        hir_methods: &mut hir::Block,
        dummy_tv_cache: &mut TyVarCache,
    ) -> LowerResult<()> {
        let (class, impl_trait) = match &methods.class {
            ast::TypeSpec::TypeApp { spec, args } => {
                let (impl_trait, t_spec) = match &args.args.pos_args().first().unwrap().expr {
                    // TODO: check `tasc.op`
                    ast::Expr::TypeAscription(tasc) => (
                        self.module.context.instantiate_typespec(
                            &tasc.t_spec.t_spec,
                            None,
                            dummy_tv_cache,
                            RegistrationMode::Normal,
                            false,
                        )?,
                        &tasc.t_spec,
                    ),
                    other => {
                        return Err(LowerErrors::from(LowerError::syntax_error(
                            self.input().clone(),
                            line!() as usize,
                            other.loc(),
                            self.module.context.caused_by(),
                            format!("expected type ascription, but found {}", other.name()),
                            None,
                        )))
                    }
                };
                (
                    self.module.context.instantiate_typespec(
                        spec,
                        None,
                        dummy_tv_cache,
                        RegistrationMode::Normal,
                        false,
                    )?,
                    Some((impl_trait, t_spec)),
                )
            }
            other => (
                self.module.context.instantiate_typespec(
                    other,
                    None,
                    dummy_tv_cache,
=======
    fn get_class_and_impl_trait<'c>(
        &mut self,
        class_spec: &'c ast::TypeSpec,
    ) -> LowerResult<(Type, Option<(Type, &'c TypeSpecWithOp)>)> {
        let mut dummy_tv_cache = TyVarCache::new(self.module.context.level, &self.module.context);
        match class_spec {
            ast::TypeSpec::TypeApp { spec, args } => {
                match &args.args {
                    ast::TypeAppArgsKind::Args(args) => {
                        let (impl_trait, t_spec) = match &args.pos_args().first().unwrap().expr {
                            // TODO: check `tasc.op`
                            ast::Expr::TypeAscription(tasc) => (
                                self.module.context.instantiate_typespec(
                                    &tasc.t_spec.t_spec,
                                    None,
                                    &mut dummy_tv_cache,
                                    RegistrationMode::Normal,
                                    false,
                                )?,
                                &tasc.t_spec,
                            ),
                            other => {
                                return Err(LowerErrors::from(LowerError::syntax_error(
                                    self.input().clone(),
                                    line!() as usize,
                                    other.loc(),
                                    self.module.context.caused_by(),
                                    format!("expected type ascription, but found {}", other.name()),
                                    None,
                                )))
                            }
                        };
                        Ok((
                            self.module.context.instantiate_typespec(
                                spec,
                                None,
                                &mut dummy_tv_cache,
                                RegistrationMode::Normal,
                                false,
                            )?,
                            Some((impl_trait, t_spec)),
                        ))
                    }
                    ast::TypeAppArgsKind::SubtypeOf(trait_spec) => {
                        let impl_trait = self.module.context.instantiate_typespec(
                            &trait_spec.t_spec,
                            None,
                            &mut dummy_tv_cache,
                            RegistrationMode::Normal,
                            false,
                        )?;
                        Ok((
                            self.module.context.instantiate_typespec(
                                spec,
                                None,
                                &mut dummy_tv_cache,
                                RegistrationMode::Normal,
                                false,
                            )?,
                            Some((impl_trait, trait_spec.as_ref())),
                        ))
                    }
                }
            }
            other => Ok((
                self.module.context.instantiate_typespec(
                    other,
                    None,
                    &mut dummy_tv_cache,
>>>>>>> dd369422
                    RegistrationMode::Normal,
                    false,
                )?,
                None,
<<<<<<< HEAD
            ),
        };
        // assume the class has implemented the trait, regardless of whether the implementation is correct
        if let Some((trait_, trait_loc)) = &impl_trait {
            self.register_trait_impl(&class, trait_, *trait_loc)?;
        }
        if let Some((_, class_root)) = self.module.context.get_nominal_type_ctx(&class) {
            if !class_root.kind.is_class() {
                return Err(LowerErrors::from(LowerError::method_definition_error(
                    self.cfg.input.clone(),
                    line!() as usize,
                    methods.loc(),
                    self.module.context.caused_by(),
                    &class.qual_name(),
                    None,
                )));
            }
        } else {
            return Err(LowerErrors::from(LowerError::no_var_error(
                self.cfg.input.clone(),
                line!() as usize,
                methods.class.loc(),
                self.module.context.caused_by(),
                &class.qual_name(),
                self.module.context.get_similar_name(&class.local_name()),
            )));
        }
        let kind = ContextKind::MethodDefs(impl_trait.as_ref().map(|(t, _)| t.clone()));
        self.module
            .context
            .grow(&class.local_name(), kind, hir_def.sig.vis(), None);
        for attr in methods.attrs.iter_mut() {
            match attr {
                ast::ClassAttr::Def(def) => {
                    if methods.vis.is(TokenKind::Dot) {
                        def.sig.ident_mut().unwrap().dot = Some(Token::new(
                            TokenKind::Dot,
                            ".",
                            def.sig.ln_begin().unwrap_or(0),
                            def.sig.col_begin().unwrap_or(0),
                        ));
                    }
                    self.module.context.preregister_def(def).map_err(|errs| {
                        self.pop_append_errs();
                        errs
                    })?;
                }
                ast::ClassAttr::Decl(_) | ast::ClassAttr::Doc(_) => {}
            }
        }
        for attr in methods.attrs.into_iter() {
            match attr {
                ast::ClassAttr::Def(def) => match self.lower_def(def) {
                    Ok(def) => {
                        hir_methods.push(hir::Expr::Def(def));
                    }
                    Err(errs) => {
                        self.errs.extend(errs);
                    }
                },
                ast::ClassAttr::Decl(decl) => match self.lower_type_asc(decl) {
                    Ok(decl) => {
                        hir_methods.push(hir::Expr::TypeAsc(decl));
                    }
                    Err(errs) => {
                        self.errs.extend(errs);
                    }
                },
                ast::ClassAttr::Doc(doc) => match self.lower_literal(doc) {
                    Ok(doc) => {
                        hir_methods.push(hir::Expr::Lit(doc));
                    }
                    Err(errs) => {
                        self.errs.extend(errs);
                    }
                },
            }
        }
        if let Err(errs) = self.module.context.check_decls() {
            self.errs.extend(errs);
        }
        if let Some((trait_, t_spec)) = &impl_trait {
            self.check_override(&class, Some(trait_));
            if let Err(err) = self.check_trait_specialization(trait_, &class) {
                self.errs.push(err);
            }
            if let Err(err) = self.check_trait_impl(trait_, t_spec, &class) {
                self.errs.push(err);
            }
            self.check_collision_and_push(class, Some(trait_.clone()));
        } else {
            self.check_override(&class, None);
            self.check_collision_and_push(class, None);
        }
        Ok(())
=======
            )),
        }
>>>>>>> dd369422
    }

    fn lower_patch_def(&mut self, class_def: ast::PatchDef) -> LowerResult<hir::PatchDef> {
        log!(info "entered {}({class_def})", fn_name!());
        let base_t = {
            let Some(call) = option_enum_unwrap!(class_def.def.body.block.get(0).unwrap(), ast::Expr::Call) else {
                return unreachable_error!(LowerErrors, LowerError, self);
            };
            let base_t_expr = call.args.get_left_or_key("Base").unwrap();
            let spec = Parser::expr_to_type_spec(base_t_expr.clone()).unwrap();
            let mut dummy_tv_cache =
                TyVarCache::new(self.module.context.level, &self.module.context);
            self.module.context.instantiate_typespec(
                &spec,
                None,
                &mut dummy_tv_cache,
                RegistrationMode::Normal,
                false,
            )?
        };
        let mut hir_def = self.lower_def(class_def.def)?;
        let base = Self::get_require_or_sup_or_base(hir_def.body.block.remove(0)).unwrap();
        let mut hir_methods = hir::Block::empty();
        for mut methods in class_def.methods_list.into_iter() {
            let kind = ContextKind::PatchMethodDefs(base_t.clone());
            self.module
                .context
                .grow(hir_def.sig.ident().inspect(), kind, hir_def.sig.vis(), None);
            for attr in methods.attrs.iter_mut() {
                match attr {
                    ast::ClassAttr::Def(def) => {
                        if methods.vis.is(TokenKind::Dot) {
                            def.sig.ident_mut().unwrap().dot = Some(Token::new(
                                TokenKind::Dot,
                                ".",
                                def.sig.ln_begin().unwrap(),
                                def.sig.col_begin().unwrap(),
                            ));
                        }
                        self.module.context.preregister_def(def).map_err(|errs| {
                            self.pop_append_errs();
                            errs
                        })?;
                    }
                    ast::ClassAttr::Decl(_) | ast::ClassAttr::Doc(_) => {}
                }
            }
            for attr in methods.attrs.into_iter() {
                match attr {
                    ast::ClassAttr::Def(def) => match self.lower_def(def) {
                        Ok(def) => {
                            hir_methods.push(hir::Expr::Def(def));
                        }
                        Err(errs) => {
                            self.errs.extend(errs);
                        }
                    },
                    ast::ClassAttr::Decl(decl) => match self.lower_type_asc(decl) {
                        Ok(decl) => {
                            hir_methods.push(hir::Expr::TypeAsc(decl));
                        }
                        Err(errs) => {
                            self.errs.extend(errs);
                        }
                    },
                    ast::ClassAttr::Doc(doc) => match self.lower_literal(doc) {
                        Ok(doc) => {
                            hir_methods.push(hir::Expr::Lit(doc));
                        }
                        Err(errs) => {
                            self.errs.extend(errs);
                        }
                    },
                }
            }
            if let Err(errs) = self.module.context.check_decls() {
                self.errs.extend(errs);
            }
            self.push_patch();
        }
        Ok(hir::PatchDef::new(hir_def.sig, base, hir_methods))
    }

    fn lower_redef(&mut self, redef: ast::ReDef) -> LowerResult<hir::ReDef> {
        log!(info "entered {}({redef})", fn_name!());
        let attr = self.lower_acc(redef.attr)?;
        let expr = self.lower_expr(*redef.expr)?;
        if let Err(err) =
            self.var_result_t_check(&attr, &Str::from(attr.show()), attr.ref_t(), expr.ref_t())
        {
            self.errs.push(err);
        }
        Ok(hir::ReDef::new(attr, hir::Block::new(vec![expr])))
    }

    fn register_trait_impl(
        &mut self,
        class: &Type,
        trait_: &Type,
        trait_loc: &impl Locational,
    ) -> LowerResult<()> {
        // TODO: polymorphic trait
        if let Some(impls) = self
            .module
            .context
            .trait_impls()
            .get_mut(&trait_.qual_name())
        {
            impls.insert(TraitImpl::new(class.clone(), trait_.clone()));
        } else {
            self.module.context.trait_impls().register(
                trait_.qual_name(),
                set! {TraitImpl::new(class.clone(), trait_.clone())},
            );
        }
        let trait_ctx =
            if let Some((_, trait_ctx)) = self.module.context.get_nominal_type_ctx(trait_) {
                trait_ctx.clone()
            } else {
                // TODO: maybe parameters are wrong
                return Err(LowerErrors::from(LowerError::no_var_error(
                    self.cfg.input.clone(),
                    line!() as usize,
                    trait_loc.loc(),
                    self.module.context.caused_by(),
                    &trait_.local_name(),
                    None,
                )));
            };
        let Some((_, class_ctx)) = self.module.context.get_mut_nominal_type_ctx(class) else {
            return Err(LowerErrors::from(LowerError::type_not_found(
                self.cfg.input.clone(),
                line!() as usize,
                trait_loc.loc(),
                self.module.context.caused_by(),
                class,
            )));
        };
        class_ctx.register_supertrait(trait_.clone(), &trait_ctx);
        Ok(())
    }

    /// HACK: Cannot be methodized this because `&self` has been taken immediately before.
    fn check_inheritable(
        cfg: &ErgConfig,
        errs: &mut LowerErrors,
        type_obj: &GenTypeObj,
        sup_class: &hir::Expr,
        sub_sig: &hir::Signature,
    ) {
        if let Some(TypeObj::Generated(gen)) = type_obj.base_or_sup() {
            if let Some(impls) = gen.impls() {
                if !impls.contains_intersec(&mono("InheritableType")) {
                    errs.push(LowerError::inheritance_error(
                        cfg.input.clone(),
                        line!() as usize,
                        sup_class.to_string(),
                        sup_class.loc(),
                        sub_sig.ident().inspect().into(),
                    ));
                }
            } else {
                errs.push(LowerError::inheritance_error(
                    cfg.input.clone(),
                    line!() as usize,
                    sup_class.to_string(),
                    sup_class.loc(),
                    sub_sig.ident().inspect().into(),
                ));
            }
        }
    }

    fn check_override(&mut self, class: &Type, impl_trait: Option<&Type>) {
        if let Some(sups) = self.module.context.get_nominal_super_type_ctxs(class) {
            // exclude the first one because it is the class itself
            for sup in sups.into_iter().skip(1) {
                for (method_name, vi) in self.module.context.locals.iter().chain(
                    self.module
                        .context
                        .methods_list
                        .iter()
                        .flat_map(|(_, c)| c.locals.iter()),
                ) {
                    if let Some(sup_vi) = sup.get_current_scope_var(method_name) {
                        // must `@Override`
                        if let Some(decos) = &vi.comptime_decos {
                            if decos.contains("Override") {
                                continue;
                            }
                        }
                        if sup_vi.impl_of.as_ref() != impl_trait {
                            continue;
                        }
                        self.errs.push(LowerError::override_error(
                            self.cfg.input.clone(),
                            line!() as usize,
                            method_name.inspect(),
                            method_name.loc(),
                            &mono(&sup.name), // TODO: get super type
                            self.module.context.caused_by(),
                        ));
                    }
                }
            }
        }
    }

    /// Inspect if the specialization is valid.
    /// Checking there is already a trait implementation with the same content is checked with `check_collision_and_push`.
    fn check_trait_specialization(
        &mut self,
        maybe_specialized_trait: &Type,
        class: &Type,
    ) -> SingleLowerResult<()> {
        let mut errs = LowerErrors::empty();
        let mod_ctx = self.module.context.get_outer().unwrap();
        if let Some(sups) = mod_ctx.get_nominal_super_type_ctxs(class) {
            for ctx in sups.into_iter() {
                for (kind, methods) in ctx.methods_list.iter() {
                    if let ClassDefType::ImplTrait {
                        impl_trait: base_trait,
                        ..
                    } = kind
                    {
                        if mod_ctx.subtype_of(maybe_specialized_trait, base_trait, true) {
                            // then, current impl should be specialized
                            for (base_name, base_vi) in methods.locals.iter() {
                                if let Some((specialized_name, specialized_vi)) =
                                    self.module.context.locals.get_key_value(base_name)
                                {
                                    let specialized_t = if specialized_vi.t.is_subr() {
                                        specialized_vi.t.return_t().unwrap()
                                    } else {
                                        &specialized_vi.t
                                    };
                                    let base_t = if base_vi.t.is_subr() {
                                        base_vi.t.return_t().unwrap()
                                    } else {
                                        &base_vi.t
                                    };
                                    if !mod_ctx.subtype_of(specialized_t, base_t, true) {
                                        errs.push(LowerError::specialization_error(
                                            self.cfg.input.clone(),
                                            line!() as usize,
                                            specialized_name.loc(),
                                            self.module.context.caused_by(),
                                            specialized_name.inspect(),
                                            class,
                                            base_trait,
                                            &base_vi.t,
                                            &specialized_vi.t,
                                        ));
                                    }
                                }
                            }
                        }
                    }
                }
            }
        }
        self.errs.extend(errs);
        Ok(())
    }

    /// Inspect the Trait implementation for correctness,
    /// i.e., check that all required attributes are defined and that no extra attributes are defined
    fn check_trait_impl(
        &mut self, //: methods context
        impl_trait: &Type,
        t_spec: &TypeSpecWithOp,
        class: &Type,
    ) -> SingleLowerResult<()> {
        let impl_trait = impl_trait.clone().normalize();
        let (unverified_names, mut errors) = if let Some(typ_ctx) = self
            .module
            .context
            .get_outer()
            .unwrap()
            .get_nominal_type_ctx(&impl_trait)
        {
            self.check_methods_compatibility(&impl_trait, class, typ_ctx, t_spec)
        } else {
            return Err(LowerError::no_type_error(
                self.cfg.input.clone(),
                line!() as usize,
                t_spec.loc(),
                self.module.context.caused_by(),
                &impl_trait.qual_name(),
                self.module
                    .context
                    .get_similar_name(&impl_trait.local_name()),
            ));
        };
        for unverified in unverified_names {
            errors.push(LowerError::not_in_trait_error(
                self.cfg.input.clone(),
                line!() as usize,
                self.module.context.caused_by(),
                unverified.inspect(),
                &impl_trait,
                class,
                None,
                unverified.loc(),
            ));
        }
        self.errs.extend(errors);
        Ok(())
    }

    fn check_methods_compatibility(
        &self,
        impl_trait: &Type,
        class: &Type,
        typ_ctx: (&Type, &Context),
        t_spec: &TypeSpecWithOp,
    ) -> (Set<&VarName>, CompileErrors) {
        let mut errors = CompileErrors::empty();
        let trait_type = typ_ctx.0;
        let trait_ctx = typ_ctx.1;
        let allow_cast = true;
        let mut unverified_names = self.module.context.locals.keys().collect::<Set<_>>();
        for (decl_name, decl_vi) in trait_ctx.decls.iter() {
            if let Some((name, vi)) = self.module.context.get_var_kv(decl_name.inspect()) {
                let def_t = &vi.t;
                let replaced_decl_t = decl_vi
                    .t
                    .clone()
                    .replace(trait_type, impl_trait)
                    .replace(impl_trait, class);
                unverified_names.remove(name);
                if !self
                    .module
                    .context
                    .supertype_of(&replaced_decl_t, def_t, allow_cast)
                {
                    errors.push(LowerError::trait_member_type_error(
                        self.cfg.input.clone(),
                        line!() as usize,
                        name.loc(),
                        self.module.context.caused_by(),
                        name.inspect(),
                        impl_trait,
                        &decl_vi.t,
                        &vi.t,
                        None,
                    ));
                }
            } else {
                errors.push(LowerError::trait_member_not_defined_error(
                    self.cfg.input.clone(),
                    line!() as usize,
                    self.module.context.caused_by(),
                    decl_name.inspect(),
                    impl_trait,
                    class,
                    None,
                    t_spec.loc(),
                ));
            }
        }
        (unverified_names, errors)
    }

    fn check_collision_and_push(&mut self, class: Type, impl_trait: Option<Type>) {
        let methods = self.module.context.pop();
        let (_, class_root) = self
            .module
            .context
            .get_mut_nominal_type_ctx(&class)
            .unwrap_or_else(|| todo!("{class} not found"));
        for (newly_defined_name, vi) in methods.locals.clone().into_iter() {
            for (_, already_defined_methods) in class_root.methods_list.iter_mut() {
                // TODO: 特殊化なら同じ名前でもOK
                // TODO: 定義のメソッドもエラー表示
                if let Some((_already_defined_name, already_defined_vi)) =
                    already_defined_methods.get_var_kv(newly_defined_name.inspect())
                {
                    if already_defined_vi.kind != VarKind::Auto
                        && already_defined_vi.impl_of == vi.impl_of
                    {
                        self.errs.push(LowerError::duplicate_definition_error(
                            self.cfg.input.clone(),
                            line!() as usize,
                            newly_defined_name.loc(),
                            methods.caused_by(),
                            newly_defined_name.inspect(),
                        ));
                    } else {
                        already_defined_methods
                            .locals
                            .remove(&newly_defined_name.inspect()[..]);
                    }
                }
            }
        }
        let def_type = impl_trait.map_or(ClassDefType::Simple(class.clone()), |trait_| {
            ClassDefType::impl_trait(class, trait_)
        });
        class_root.methods_list.push((def_type, methods));
    }

    fn push_patch(&mut self) {
        let methods = self.module.context.pop();
        let ContextKind::PatchMethodDefs(base) = &methods.kind else { unreachable!() };
        let patch_name = *methods.name.split_with(&["::", "."]).last().unwrap();
        let patch_root = self
            .module
            .context
            .patches
            .get_mut(patch_name)
            .unwrap_or_else(|| todo!("{} not found", methods.name));
        for (newly_defined_name, vi) in methods.locals.clone().into_iter() {
            for (_, already_defined_methods) in patch_root.methods_list.iter_mut() {
                // TODO: 特殊化なら同じ名前でもOK
                // TODO: 定義のメソッドもエラー表示
                if let Some((_already_defined_name, already_defined_vi)) =
                    already_defined_methods.get_var_kv(newly_defined_name.inspect())
                {
                    if already_defined_vi.kind != VarKind::Auto
                        && already_defined_vi.impl_of == vi.impl_of
                    {
                        self.errs.push(LowerError::duplicate_definition_error(
                            self.cfg.input.clone(),
                            line!() as usize,
                            newly_defined_name.loc(),
                            methods.caused_by(),
                            newly_defined_name.inspect(),
                        ));
                    } else {
                        already_defined_methods
                            .locals
                            .remove(&newly_defined_name.inspect()[..]);
                    }
                }
            }
        }
        patch_root
            .methods_list
            .push((ClassDefType::Simple(base.clone()), methods));
    }

    fn get_require_or_sup_or_base(expr: hir::Expr) -> Option<hir::Expr> {
        match expr {
            acc @ hir::Expr::Accessor(_) => Some(acc),
            hir::Expr::Call(mut call) => match call.obj.show_acc().as_ref().map(|s| &s[..]) {
                Some("Class" | "Trait") => call.args.remove_left_or_key("Requirement"),
                Some("Inherit") => call.args.remove_left_or_key("Super"),
                Some("Inheritable") => {
                    Self::get_require_or_sup_or_base(call.args.remove_left_or_key("Class").unwrap())
                }
                Some("Structural") => call.args.remove_left_or_key("Type"),
                Some("Patch") => call.args.remove_left_or_key("Base"),
                _ => todo!(),
            },
            other => todo!("{other}"),
        }
    }

    fn lower_type_asc(&mut self, tasc: ast::TypeAscription) -> LowerResult<hir::TypeAscription> {
        log!(info "entered {}({tasc})", fn_name!());
        let is_instance_ascription = tasc.is_instance_ascription();
        let mut dummy_tv_cache = TyVarCache::new(self.module.context.level, &self.module.context);
        let spec_t = self.module.context.instantiate_typespec(
            &tasc.t_spec.t_spec,
            None,
            &mut dummy_tv_cache,
            RegistrationMode::Normal,
            false,
        )?;
        let expr = self.lower_expr(*tasc.expr)?;
        if is_instance_ascription {
            self.module.context.sub_unify(
                expr.ref_t(),
                &spec_t,
                &expr,
                Some(&Str::from(expr.to_string())),
            )?;
        } else {
            // if subtype ascription
            let ctx = self
                .module
                .context
                .get_singular_ctx_by_hir_expr(&expr, &self.module.context.name)?;
            // REVIEW: need to use subtype_of?
            if ctx.super_traits.iter().all(|trait_| trait_ != &spec_t)
                && ctx.super_classes.iter().all(|class| class != &spec_t)
            {
                return Err(LowerErrors::from(LowerError::subtyping_error(
                    self.cfg.input.clone(),
                    line!() as usize,
                    expr.ref_t(), // FIXME:
                    &spec_t,
                    Location::concat(&expr, &tasc.t_spec),
                    self.module.context.caused_by(),
                )));
            }
        }
        let t_spec = self.lower_type_spec_with_op(tasc.t_spec, spec_t)?;
        Ok(expr.type_asc(t_spec))
    }

    fn lower_decl(&mut self, tasc: ast::TypeAscription) -> LowerResult<hir::TypeAscription> {
        log!(info "entered {}({tasc})", fn_name!());
        let is_instance_ascription = tasc.is_instance_ascription();
        let mut dummy_tv_cache = TyVarCache::new(self.module.context.level, &self.module.context);
        let spec_t = self.module.context.instantiate_typespec(
            &tasc.t_spec.t_spec,
            None,
            &mut dummy_tv_cache,
            RegistrationMode::Normal,
            false,
        )?;
        let ast::Expr::Accessor(ast::Accessor::Ident(ident)) = *tasc.expr else {
            return Err(LowerErrors::from(LowerError::syntax_error(
                self.cfg.input.clone(),
                line!() as usize,
                tasc.expr.loc(),
                self.module.context.caused_by(),
                switch_lang!(
                    "japanese" => "無効な型宣言です(左辺には記名型のみ使用出来ます)".to_string(),
                    "simplified_chinese" => "无效的类型声明".to_string(),
                    "traditional_chinese" => "無效的型宣告".to_string(),
                    "english" => "Invalid type declaration (currently only nominal types are allowed at LHS)".to_string(),
                ),
                None,
            )));
        };
        let ident_vi = self
            .module
            .context
            .rec_get_decl_info(
                &ident,
                AccessKind::Name,
                &self.cfg.input,
                &self.module.context.name,
            )
            .or_else(|_e| {
                self.module.context.rec_get_var_info(
                    &ident,
                    AccessKind::Name,
                    &self.cfg.input,
                    &self.module.context.name,
                )
            })?;
        if is_instance_ascription {
            self.module
                .context
                .sub_unify(&ident_vi.t, &spec_t, &ident, Some(ident.inspect()))?;
        } else {
            // if subtype ascription
            if self.module.context.subtype_of(&ident_vi.t, &spec_t, true) {
                return Err(LowerErrors::from(LowerError::subtyping_error(
                    self.cfg.input.clone(),
                    line!() as usize,
                    &ident_vi.t,
                    &spec_t,
                    ident.loc(),
                    self.module.context.caused_by(),
                )));
            }
        }
        let qual_name = self
            .module
            .context
            .get_singular_ctx_by_ident(&ident, &self.module.context.name)
            .ok()
            .map(|ctx| ctx.name.clone());
        let ident = hir::Identifier::new(ident.dot, ident.name, qual_name, ident_vi);
        let expr = hir::Expr::Accessor(hir::Accessor::Ident(ident));
        let t_spec = self.lower_type_spec_with_op(tasc.t_spec, spec_t)?;
        Ok(expr.type_asc(t_spec))
    }

    // Call.obj == Accessor cannot be type inferred by itself (it can only be inferred with arguments)
    // so turn off type checking (check=false)
    fn lower_expr(&mut self, expr: ast::Expr) -> LowerResult<hir::Expr> {
        log!(info "entered {}", fn_name!());
        match expr {
            ast::Expr::Literal(lit) => Ok(hir::Expr::Lit(self.lower_literal(lit)?)),
            ast::Expr::Array(arr) => Ok(hir::Expr::Array(self.lower_array(arr)?)),
            ast::Expr::Tuple(tup) => Ok(hir::Expr::Tuple(self.lower_tuple(tup)?)),
            ast::Expr::Record(rec) => Ok(hir::Expr::Record(self.lower_record(rec)?)),
            ast::Expr::Set(set) => Ok(hir::Expr::Set(self.lower_set(set)?)),
            ast::Expr::Dict(dict) => Ok(hir::Expr::Dict(self.lower_dict(dict)?)),
            ast::Expr::Accessor(acc) => Ok(hir::Expr::Accessor(self.lower_acc(acc)?)),
            ast::Expr::BinOp(bin) => Ok(hir::Expr::BinOp(self.lower_bin(bin))),
            ast::Expr::UnaryOp(unary) => Ok(hir::Expr::UnaryOp(self.lower_unary(unary))),
            ast::Expr::Call(call) => Ok(hir::Expr::Call(self.lower_call(call)?)),
            ast::Expr::DataPack(pack) => Ok(hir::Expr::Call(self.lower_pack(pack)?)),
            ast::Expr::Lambda(lambda) => Ok(hir::Expr::Lambda(self.lower_lambda(lambda)?)),
            ast::Expr::TypeAscription(tasc) => Ok(hir::Expr::TypeAsc(self.lower_type_asc(tasc)?)),
            // Checking is also performed for expressions in Dummy. However, it has no meaning in code generation
            ast::Expr::Dummy(dummy) => Ok(hir::Expr::Dummy(self.lower_dummy(dummy)?)),
            other => {
                log!(err "unreachable: {other}");
                unreachable_error!(LowerErrors, LowerError, self.module.context)
            }
        }
    }

    /// The meaning of TypeAscription changes between chunk and expr.
    /// For example, `x: Int`, as expr, is `x` itself,
    /// but as chunk, it declares that `x` is of type `Int`, and is valid even before `x` is defined.
    fn lower_chunk(&mut self, chunk: ast::Expr) -> LowerResult<hir::Expr> {
        log!(info "entered {}", fn_name!());
        match chunk {
            ast::Expr::Def(def) => Ok(hir::Expr::Def(self.lower_def(def)?)),
            ast::Expr::ClassDef(defs) => Ok(hir::Expr::ClassDef(self.lower_class_def(defs)?)),
            ast::Expr::PatchDef(defs) => Ok(hir::Expr::PatchDef(self.lower_patch_def(defs)?)),
            ast::Expr::ReDef(redef) => Ok(hir::Expr::ReDef(self.lower_redef(redef)?)),
            ast::Expr::TypeAscription(tasc) => Ok(hir::Expr::TypeAsc(self.lower_decl(tasc)?)),
            other => self.lower_expr(other),
        }
    }

    fn lower_block(&mut self, ast_block: ast::Block) -> LowerResult<hir::Block> {
        log!(info "entered {}", fn_name!());
        let mut hir_block = Vec::with_capacity(ast_block.len());
        for chunk in ast_block.into_iter() {
            let chunk = match self.lower_chunk(chunk) {
                Ok(chunk) => chunk,
                Err(errs) => {
                    self.errs.extend(errs);
                    hir::Expr::Dummy(hir::Dummy::new(vec![]))
                }
            };
            hir_block.push(chunk);
        }
        Ok(hir::Block::new(hir_block))
    }

    fn lower_dummy(&mut self, ast_dummy: ast::Dummy) -> LowerResult<hir::Dummy> {
        log!(info "entered {}", fn_name!());
        let mut hir_dummy = Vec::with_capacity(ast_dummy.len());
        for chunk in ast_dummy.into_iter() {
            let chunk = self.lower_chunk(chunk)?;
            hir_dummy.push(chunk);
        }
        Ok(hir::Dummy::new(hir_dummy))
    }

    fn return_incomplete_artifact(&mut self, hir: HIR) -> IncompleteArtifact {
        self.module.context.clear_invalid_vars();
        IncompleteArtifact::new(
            Some(hir),
            LowerErrors::from(self.errs.take_all()),
            LowerWarnings::from(self.warns.take_all()),
        )
    }

    pub fn lower(&mut self, ast: AST, mode: &str) -> Result<CompleteArtifact, IncompleteArtifact> {
        log!(info "the AST lowering process has started.");
        log!(info "the type-checking process has started.");
        if let Some(path) = self.cfg.input.path() {
            let graph = &self.module.context.shared.as_ref().unwrap().graph;
            graph.add_node_if_none(path);
        }
        let ast = Reorderer::new(self.cfg.clone())
            .reorder(ast, mode)
            .map_err(|errs| {
                IncompleteArtifact::new(None, errs, LowerWarnings::from(self.warns.take_all()))
            })?;
        if mode == "declare" {
            let hir = self.declare_module(ast);
            if self.errs.is_empty() {
                log!(info "HIR:\n{hir}");
                log!(info "the declaring process has completed.");
                return Ok(CompleteArtifact::new(
                    hir,
                    LowerWarnings::from(self.warns.take_all()),
                ));
            } else {
                log!(err "the declaring process has failed.");
                return Err(self.return_incomplete_artifact(hir));
            }
        }
        let mut module = hir::Module::with_capacity(ast.module.len());
        if let Err(errs) = self.module.context.preregister(ast.module.block()) {
            self.errs.extend(errs);
        }
        for chunk in ast.module.into_iter() {
            match self.lower_chunk(chunk) {
                Ok(chunk) => {
                    module.push(chunk);
                }
                Err(errs) => {
                    self.errs.extend(errs);
                }
            }
        }
        self.module.context.clear_invalid_vars();
        self.module.context.check_decls().unwrap_or_else(|errs| {
            self.errs.extend(errs);
        });
        let hir = HIR::new(ast.name, module);
        log!(info "HIR (not resolved, current errs: {}):\n{hir}", self.errs.len());
        let hir = match self.module.context.resolve(hir) {
            Ok(hir) => {
                log!(info "HIR (resolved):\n{hir}");
                hir
            }
            Err((hir, errs)) => {
                self.errs.extend(errs);
                log!(err "the resolving process has failed. errs:  {}", self.errs.len());
                return Err(self.return_incomplete_artifact(hir));
            }
        };
        self.warn_unused_expr(&hir.module, mode);
        self.warn_unused_vars(mode);
        if self.errs.is_empty() {
            log!(info "the AST lowering process has completed.");
            Ok(CompleteArtifact::new(
                hir,
                LowerWarnings::from(self.warns.take_all()),
            ))
        } else {
            log!(err "the AST lowering process has failed. errs: {}", self.errs.len());
            Err(self.return_incomplete_artifact(hir))
        }
    }
}<|MERGE_RESOLUTION|>--- conflicted
+++ resolved
@@ -1386,102 +1386,8 @@
         log!(info "entered {}({class_def})", fn_name!());
         let mut hir_def = self.lower_def(class_def.def)?;
         let mut hir_methods = hir::Block::empty();
-<<<<<<< HEAD
-        let mut dummy_tv_cache = TyVarCache::new(self.module.context.level, &self.module.context);
         for methods in class_def.methods_list.into_iter() {
-            self.lower_methods(methods, &hir_def, &mut hir_methods, &mut dummy_tv_cache)?;
-=======
-        for mut methods in class_def.methods_list.into_iter() {
-            let (class, impl_trait) = self.get_class_and_impl_trait(&methods.class)?;
-            // assume the class has implemented the trait, regardless of whether the implementation is correct
-            if let Some((trait_, trait_loc)) = &impl_trait {
-                self.register_trait_impl(&class, trait_, *trait_loc)?;
-            }
-            if let Some((_, class_root)) = self.module.context.get_nominal_type_ctx(&class) {
-                if !class_root.kind.is_class() {
-                    return Err(LowerErrors::from(LowerError::method_definition_error(
-                        self.cfg.input.clone(),
-                        line!() as usize,
-                        methods.loc(),
-                        self.module.context.caused_by(),
-                        &class.qual_name(),
-                        None,
-                    )));
-                }
-            } else {
-                return Err(LowerErrors::from(LowerError::no_var_error(
-                    self.cfg.input.clone(),
-                    line!() as usize,
-                    methods.class.loc(),
-                    self.module.context.caused_by(),
-                    &class.qual_name(),
-                    self.module.context.get_similar_name(&class.local_name()),
-                )));
-            }
-            let kind = ContextKind::MethodDefs(impl_trait.as_ref().map(|(t, _)| t.clone()));
-            self.module
-                .context
-                .grow(&class.local_name(), kind, hir_def.sig.vis(), None);
-            for attr in methods.attrs.iter_mut() {
-                match attr {
-                    ast::ClassAttr::Def(def) => {
-                        if methods.vis.is(TokenKind::Dot) {
-                            def.sig.ident_mut().unwrap().dot = Some(Token::new(
-                                TokenKind::Dot,
-                                ".",
-                                def.sig.ln_begin().unwrap_or(0),
-                                def.sig.col_begin().unwrap_or(0),
-                            ));
-                        }
-                        self.module.context.preregister_def(def).map_err(|errs| {
-                            self.pop_append_errs();
-                            errs
-                        })?;
-                    }
-                    ast::ClassAttr::Decl(_) | ast::ClassAttr::Doc(_) => {}
-                }
-            }
-            for attr in methods.attrs.into_iter() {
-                match attr {
-                    ast::ClassAttr::Def(def) => match self.lower_def(def) {
-                        Ok(def) => {
-                            hir_methods.push(hir::Expr::Def(def));
-                        }
-                        Err(errs) => {
-                            self.errs.extend(errs);
-                        }
-                    },
-                    ast::ClassAttr::Decl(decl) => match self.lower_type_asc(decl) {
-                        Ok(decl) => {
-                            hir_methods.push(hir::Expr::TypeAsc(decl));
-                        }
-                        Err(errs) => {
-                            self.errs.extend(errs);
-                        }
-                    },
-                    ast::ClassAttr::Doc(doc) => match self.lower_literal(doc) {
-                        Ok(doc) => {
-                            hir_methods.push(hir::Expr::Lit(doc));
-                        }
-                        Err(errs) => {
-                            self.errs.extend(errs);
-                        }
-                    },
-                }
-            }
-            if let Err(errs) = self.module.context.check_decls() {
-                self.errs.extend(errs);
-            }
-            if let Some((trait_, _)) = &impl_trait {
-                self.check_override(&class, Some(trait_));
-            } else {
-                self.check_override(&class, None);
-            }
-            if let Err(err) = self.check_trait_impl(impl_trait, &class) {
-                self.errs.push(err);
-            }
-            self.check_collision_and_push(class);
->>>>>>> dd369422
+            self.lower_methods(methods, &hir_def, &mut hir_methods)?;
         }
         let class = mono(hir_def.sig.ident().inspect());
         let Some((_, class_ctx)) = self.module.context.get_nominal_type_ctx(&class) else {
@@ -1524,56 +1430,108 @@
         ))
     }
 
-<<<<<<< HEAD
     fn lower_methods(
         &mut self,
         mut methods: ast::Methods,
         hir_def: &hir::Def,
         hir_methods: &mut hir::Block,
-        dummy_tv_cache: &mut TyVarCache,
     ) -> LowerResult<()> {
-        let (class, impl_trait) = match &methods.class {
-            ast::TypeSpec::TypeApp { spec, args } => {
-                let (impl_trait, t_spec) = match &args.args.pos_args().first().unwrap().expr {
-                    // TODO: check `tasc.op`
-                    ast::Expr::TypeAscription(tasc) => (
-                        self.module.context.instantiate_typespec(
-                            &tasc.t_spec.t_spec,
-                            None,
-                            dummy_tv_cache,
-                            RegistrationMode::Normal,
-                            false,
-                        )?,
-                        &tasc.t_spec,
-                    ),
-                    other => {
-                        return Err(LowerErrors::from(LowerError::syntax_error(
-                            self.input().clone(),
-                            line!() as usize,
-                            other.loc(),
-                            self.module.context.caused_by(),
-                            format!("expected type ascription, but found {}", other.name()),
-                            None,
-                        )))
+        let (class, impl_trait) = self.get_class_and_impl_trait(&methods.class)?;
+        // assume the class has implemented the trait, regardless of whether the implementation is correct
+        if let Some((trait_, trait_loc)) = &impl_trait {
+            self.register_trait_impl(&class, trait_, *trait_loc)?;
+        }
+        if let Some((_, class_root)) = self.module.context.get_nominal_type_ctx(&class) {
+            if !class_root.kind.is_class() {
+                return Err(LowerErrors::from(LowerError::method_definition_error(
+                    self.cfg.input.clone(),
+                    line!() as usize,
+                    methods.loc(),
+                    self.module.context.caused_by(),
+                    &class.qual_name(),
+                    None,
+                )));
+            }
+        } else {
+            return Err(LowerErrors::from(LowerError::no_var_error(
+                self.cfg.input.clone(),
+                line!() as usize,
+                methods.class.loc(),
+                self.module.context.caused_by(),
+                &class.qual_name(),
+                self.module.context.get_similar_name(&class.local_name()),
+            )));
+        }
+        let kind = ContextKind::MethodDefs(impl_trait.as_ref().map(|(t, _)| t.clone()));
+        self.module
+            .context
+            .grow(&class.local_name(), kind, hir_def.sig.vis(), None);
+        for attr in methods.attrs.iter_mut() {
+            match attr {
+                ast::ClassAttr::Def(def) => {
+                    if methods.vis.is(TokenKind::Dot) {
+                        def.sig.ident_mut().unwrap().dot = Some(Token::new(
+                            TokenKind::Dot,
+                            ".",
+                            def.sig.ln_begin().unwrap_or(0),
+                            def.sig.col_begin().unwrap_or(0),
+                        ));
                     }
-                };
-                (
-                    self.module.context.instantiate_typespec(
-                        spec,
-                        None,
-                        dummy_tv_cache,
-                        RegistrationMode::Normal,
-                        false,
-                    )?,
-                    Some((impl_trait, t_spec)),
-                )
-            }
-            other => (
-                self.module.context.instantiate_typespec(
-                    other,
-                    None,
-                    dummy_tv_cache,
-=======
+                    self.module.context.preregister_def(def).map_err(|errs| {
+                        self.pop_append_errs();
+                        errs
+                    })?;
+                }
+                ast::ClassAttr::Decl(_) | ast::ClassAttr::Doc(_) => {}
+            }
+        }
+        for attr in methods.attrs.into_iter() {
+            match attr {
+                ast::ClassAttr::Def(def) => match self.lower_def(def) {
+                    Ok(def) => {
+                        hir_methods.push(hir::Expr::Def(def));
+                    }
+                    Err(errs) => {
+                        self.errs.extend(errs);
+                    }
+                },
+                ast::ClassAttr::Decl(decl) => match self.lower_type_asc(decl) {
+                    Ok(decl) => {
+                        hir_methods.push(hir::Expr::TypeAsc(decl));
+                    }
+                    Err(errs) => {
+                        self.errs.extend(errs);
+                    }
+                },
+                ast::ClassAttr::Doc(doc) => match self.lower_literal(doc) {
+                    Ok(doc) => {
+                        hir_methods.push(hir::Expr::Lit(doc));
+                    }
+                    Err(errs) => {
+                        self.errs.extend(errs);
+                    }
+                },
+            }
+        }
+        if let Err(errs) = self.module.context.check_decls() {
+            self.errs.extend(errs);
+        }
+        if let Some((trait_, t_spec)) = &impl_trait {
+            self.check_override(&class, Some(trait_));
+            if let Err(err) = self.check_trait_specialization(trait_, &class) {
+                self.errs.push(err);
+            }
+            if let Err(err) = self.check_trait_impl(trait_, t_spec, &class) {
+                self.errs.push(err);
+            }
+            self.check_collision_and_push(class, Some(trait_.clone()));
+        } else {
+            self.check_override(&class, None);
+            self.check_collision_and_push(class, None);
+        }
+        Ok(())
+    }
+
     fn get_class_and_impl_trait<'c>(
         &mut self,
         class_spec: &'c ast::TypeSpec,
@@ -1643,111 +1601,12 @@
                     other,
                     None,
                     &mut dummy_tv_cache,
->>>>>>> dd369422
                     RegistrationMode::Normal,
                     false,
                 )?,
                 None,
-<<<<<<< HEAD
-            ),
-        };
-        // assume the class has implemented the trait, regardless of whether the implementation is correct
-        if let Some((trait_, trait_loc)) = &impl_trait {
-            self.register_trait_impl(&class, trait_, *trait_loc)?;
-        }
-        if let Some((_, class_root)) = self.module.context.get_nominal_type_ctx(&class) {
-            if !class_root.kind.is_class() {
-                return Err(LowerErrors::from(LowerError::method_definition_error(
-                    self.cfg.input.clone(),
-                    line!() as usize,
-                    methods.loc(),
-                    self.module.context.caused_by(),
-                    &class.qual_name(),
-                    None,
-                )));
-            }
-        } else {
-            return Err(LowerErrors::from(LowerError::no_var_error(
-                self.cfg.input.clone(),
-                line!() as usize,
-                methods.class.loc(),
-                self.module.context.caused_by(),
-                &class.qual_name(),
-                self.module.context.get_similar_name(&class.local_name()),
-            )));
-        }
-        let kind = ContextKind::MethodDefs(impl_trait.as_ref().map(|(t, _)| t.clone()));
-        self.module
-            .context
-            .grow(&class.local_name(), kind, hir_def.sig.vis(), None);
-        for attr in methods.attrs.iter_mut() {
-            match attr {
-                ast::ClassAttr::Def(def) => {
-                    if methods.vis.is(TokenKind::Dot) {
-                        def.sig.ident_mut().unwrap().dot = Some(Token::new(
-                            TokenKind::Dot,
-                            ".",
-                            def.sig.ln_begin().unwrap_or(0),
-                            def.sig.col_begin().unwrap_or(0),
-                        ));
-                    }
-                    self.module.context.preregister_def(def).map_err(|errs| {
-                        self.pop_append_errs();
-                        errs
-                    })?;
-                }
-                ast::ClassAttr::Decl(_) | ast::ClassAttr::Doc(_) => {}
-            }
-        }
-        for attr in methods.attrs.into_iter() {
-            match attr {
-                ast::ClassAttr::Def(def) => match self.lower_def(def) {
-                    Ok(def) => {
-                        hir_methods.push(hir::Expr::Def(def));
-                    }
-                    Err(errs) => {
-                        self.errs.extend(errs);
-                    }
-                },
-                ast::ClassAttr::Decl(decl) => match self.lower_type_asc(decl) {
-                    Ok(decl) => {
-                        hir_methods.push(hir::Expr::TypeAsc(decl));
-                    }
-                    Err(errs) => {
-                        self.errs.extend(errs);
-                    }
-                },
-                ast::ClassAttr::Doc(doc) => match self.lower_literal(doc) {
-                    Ok(doc) => {
-                        hir_methods.push(hir::Expr::Lit(doc));
-                    }
-                    Err(errs) => {
-                        self.errs.extend(errs);
-                    }
-                },
-            }
-        }
-        if let Err(errs) = self.module.context.check_decls() {
-            self.errs.extend(errs);
-        }
-        if let Some((trait_, t_spec)) = &impl_trait {
-            self.check_override(&class, Some(trait_));
-            if let Err(err) = self.check_trait_specialization(trait_, &class) {
-                self.errs.push(err);
-            }
-            if let Err(err) = self.check_trait_impl(trait_, t_spec, &class) {
-                self.errs.push(err);
-            }
-            self.check_collision_and_push(class, Some(trait_.clone()));
-        } else {
-            self.check_override(&class, None);
-            self.check_collision_and_push(class, None);
-        }
-        Ok(())
-=======
             )),
         }
->>>>>>> dd369422
     }
 
     fn lower_patch_def(&mut self, class_def: ast::PatchDef) -> LowerResult<hir::PatchDef> {
