# Guidelines for Commit Messages

This guideline is intended to

* Clarify how commit messages should be written
* Make it easier to refer to the commit message later

and so on. It is an effort goal, and does not require you to rebase and modify your commit message if it deviates from the format (you can use the `--amend` option if you want to change the previous commit message).

There are two rules you should follow:

* Automatically-added commit messages (e.g. `Update xxx.md`, `Automatic update xxx`, `Merge pull request #XXX ...`) should be sent as they are, without modification.
* Manual commit messages should conform to [conventional commits](https://www.conventionalcommits.org/en/v1.0.0/#specification)

BNF for conventional commits is as follows.

```bnf
commit ::= type ('('' scope ')')? '!' ? ':' description body? footer*.
type ::= 'feat' | 'fix' | 'docs' | 'style' | 'refactor' | 'perf' | 'test' | 'build' | 'ci' | 'chore' | 'revert'
```

Since we develop on GitHub, we'll extend this a bit and allow issue/PR numbers to be added after the description.

```bnf
commit ::= type ('('' scope ')')? '!' ? ':' description ('(' '#' issue ')')? body?
```

The meaning of each part is as follows.

* `type` indicates the type of commit. Please write it in lower case (automatic commits start with a capital letter, so this distinguishes whether it is a manual commit or not).

| type       | description                              |
| ---------- | ---------------------------------------- |
| `feat`     | a new feature                            |
| `fix`      | a bug fix or issue resolution            |
| `docs`     | a change in documentation                |
| `style`    | a change in code style                   |
| `refactor` | a refactoring                            |
| `perf`     | performance improvement                  |
| `test`     | adding or changing tests                 |
| `build`    | build-related/version/dependency changes |
| `ci`       | CI-related changes                       |
| `chore`    | internal/minor changes                   |
| `revert`   | revert                                   |

* `scope` is optional and indicates the scope of the commit. For example, the commit message `fix(parser):` indicates a bug fix for the parser. You may specify multiple scopes separated by commas, but in that case you should also consider splitting the commit. Examples of scopes are:

  * `parser`
  * `compiler`
  * `els`
  * `REPL`
  * `lint`

* The `!` mark indicates that the commit has destructive changes. If this mark is set, the reason for the destructive change must be written. Destructive changes include language specification changes, compiler API changes, and so on.

* `description` is a summary of the commit. It should not be too short, but should be approximately 50 characters or less. Basically it should be written in English. Do not begin with a lowercase letter unless it begins with an uppercase word. Do not include a period.

* `body` is optional and indicates the details of the commit.

* `footer` is optional and represents information related to the commit (e.g. list of reviewers, related issue/PR numbers, links, etc.).

---

Here are examples:

```txt
feat(parser): add support for foo (#123)
```

```txt
fix: address CVE-XXXX-YYYY

Ref: https://cve.mitre.org/...
```

```txt
docs!: remove `xxx.md`

The contents of xxx.md are old and inaccurate, so it is deleted.
```

```txt
docs: update commit hash of `xxx.md`
```

```txt
refactor(compiler): `Foo` => `FooBar`
```

```txt
build: update version (v0.1.2 => v0.1.3)
```

```txt
style: fix typo
```

As you can see from the examples, API and file/directory names should be enclosed in ``.

## Supplemental

<<<<<<< HEAD
You are free to write commits in the middle of your work. When you finally squash and organize your work, please follow the rules.

Basically use the present and ongoing tenses for sentences.

If there are messy commits in PR, please use squash and merge(If the commit is clear, merge directly)

## Template configuration

If you want to config the git commit template, you should use the following command.

```shell
git config commit.template .gitmessage
```

This will use this commit message template only in the Erg repository

```txt
# type('(' scope ')')? '!'? ':' description
# e.g.
# No more than 50 chars. #### 50 chars is here:  #

# body: optional
# Wrap at 72 chars. ################################## which is here:  #
#
# footer: optional
# Wrap at 72 chars. ################################## which is here:  #
# 
########################################################################
#
# ## Help ##
#
# ## type: must ##
# feat: new feature
# fix: bug fix or issue resolution
# docs: change documentations
# style: change in code style
# refactor: refactoring
# pref: performance improvement
# test: adding or changing test
# build: build-related/version/dependency
# ci: CI-related changes
# chore: internal/minor changes
# revert: revert commit
# fix, refactor, style and chore are lower priority
#
# ## scope: optional ##
# indicates the scope
# - parser
# - compiler
# - els
# - REPL
# - lints
#
# ## !: optional ##
# destructive change
#
# ## description: must ##
# summary of the commit
#
# ## body: optional ##
# indicates the details of the commit
#
# ## footer: optical ##
# represents information related to the commit
```
=======
* You are free to write commits in the middle of your work. When you finally squash and organize your work, please follow the rules.
* Basically use the present and ongoing tenses for sentences.
* If there are messy commits in PR, please change the PR name (use commit_message specification) and use squash and merge(If the commit is clear, merge directly)
>>>>>>> d95219b6
<|MERGE_RESOLUTION|>--- conflicted
+++ resolved
@@ -99,12 +99,11 @@
 
 ## Supplemental
 
-<<<<<<< HEAD
 You are free to write commits in the middle of your work. When you finally squash and organize your work, please follow the rules.
 
 Basically use the present and ongoing tenses for sentences.
 
-If there are messy commits in PR, please use squash and merge(If the commit is clear, merge directly)
+If there are messy commits in PR, please change the PR name (use commit_message specification) and use squash and merge(If the commit is clear, merge directly)
 
 ## Template configuration
 
@@ -164,9 +163,4 @@
 #
 # ## footer: optical ##
 # represents information related to the commit
-```
-=======
-* You are free to write commits in the middle of your work. When you finally squash and organize your work, please follow the rules.
-* Basically use the present and ongoing tenses for sentences.
-* If there are messy commits in PR, please change the PR name (use commit_message specification) and use squash and merge(If the commit is clear, merge directly)
->>>>>>> d95219b6
+```